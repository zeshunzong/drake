--- conflicted
+++ resolved
@@ -152,7 +152,7 @@
   void DoCalcContactSolverResults(
       const systems::Context<T>&,
       contact_solvers::internal::ContactSolverResults<T>*) const final;
-<<<<<<< HEAD
+      
   void DoCalcDiscreteValues(const systems::Context<T>&,
                             systems::DiscreteValues<T>*) const final;
 
@@ -167,8 +167,6 @@
   }
   // ---------------------newly added for MPM
 
-=======
->>>>>>> 6e9748f9
   void DoCalcAccelerationKinematicsCache(
       const systems::Context<T>&,
       multibody::internal::AccelerationKinematicsCache<T>*) const final;
