#include "drake/multibody/plant/multibody_plant.h"

#include <algorithm>
#include <functional>
#include <limits>
#include <memory>
#include <set>
#include <stdexcept>
#include <vector>

#include "drake/common/drake_throw.h"
#include "drake/common/ssize.h"
#include "drake/common/text_logging.h"
#include "drake/geometry/geometry_frame.h"
#include "drake/geometry/geometry_instance.h"
#include "drake/geometry/geometry_roles.h"
#include "drake/geometry/proximity_properties.h"
#include "drake/geometry/query_results/contact_surface.h"
#include "drake/geometry/render/render_label.h"
#include "drake/math/random_rotation.h"
#include "drake/math/rotation_matrix.h"
#include "drake/multibody/hydroelastics/hydroelastic_engine.h"
#include "drake/multibody/plant/externally_applied_spatial_force.h"
#include "drake/multibody/plant/hydroelastic_traction_calculator.h"
#include "drake/multibody/plant/make_discrete_update_manager.h"
#include "drake/multibody/plant/slicing_and_indexing.h"
#include "drake/multibody/tree/prismatic_joint.h"
#include "drake/multibody/tree/quaternion_floating_joint.h"
#include "drake/multibody/tree/revolute_joint.h"

namespace drake {
namespace multibody {

// Helper macro to throw an exception within methods that should not be called
// post-finalize.
#define DRAKE_MBP_THROW_IF_FINALIZED() ThrowIfFinalized(__func__)

// Helper macro to throw an exception within methods that should not be called
// pre-finalize.
#define DRAKE_MBP_THROW_IF_NOT_FINALIZED() ThrowIfNotFinalized(__func__)

using geometry::CollisionFilterDeclaration;
using geometry::CollisionFilterScope;
using geometry::ContactSurface;
using geometry::FrameId;
using geometry::FramePoseVector;
using geometry::GeometryFrame;
using geometry::GeometryId;
using geometry::GeometryInstance;
using geometry::GeometrySet;
using geometry::PenetrationAsPointPair;
using geometry::ProximityProperties;
using geometry::SceneGraph;
using geometry::SourceId;
using geometry::render::RenderLabel;
using systems::InputPort;
using systems::OutputPort;
using systems::State;

using drake::math::RigidTransform;
using drake::math::RotationMatrix;
using drake::multibody::MultibodyForces;
using drake::multibody::SpatialAcceleration;
using drake::multibody::SpatialForce;
using drake::multibody::internal::AccelerationKinematicsCache;
using drake::multibody::internal::ArticulatedBodyForceCache;
using drake::multibody::internal::ArticulatedBodyInertiaCache;
using drake::multibody::internal::PositionKinematicsCache;
using drake::multibody::internal::VelocityKinematicsCache;
using systems::BasicVector;
using systems::Context;
using systems::InputPort;
using systems::InputPortIndex;
using systems::OutputPortIndex;

namespace internal {
// This is a helper struct used to estimate the parameters used in the penalty
// method to enforce joint limits.
// The penalty method applies at each joint, a spring-damper force with
// parameters estimated by this struct.
// Once a joint reaches a limit (either lower or upper), the governing equations
// for that joint's coordinate can be approximated by a harmonic oscillator with
// stiffness and damping corresponding to the penalty parameters for that joint
// as:  q̈ + 2ζω₀ q̇ + ω₀² q = 0, where ω₀² = k / m̃ is the characteristic
// numerical stiffness frequency and m̃ is an inertia term computed differently
// for prismatic and revolute joints.
// The numerical frequency is defined as ω₀ = 2π/τ₀ with τ₀ = αδt a numerical
// stiffness time scale set to be proportional to the time step of the discrete
// model. The damping ratio ζ is set to one, corresponding to a critically
// damped oscillator and thus so that the penalty method emulates the effect of
// a "hard" limit.
// Knowing ω₀ (from the time step) and m̃ (a function of the bodies connected by
// the joint), it is possible, from the equations for a harmonic oscillator, to
// estimate the stiffness k and damping d parameters for the penalty method.
// Finally, MultibodyPlant uses a value of α to guarantee the stability of the
// method (from a stability analysis of the time stepping method for the
// model of a harmonic oscillator).
// Using this estimation procedure, the stiffness k is shown to be proportional
// to the inverse of the time step squared, i.e. k ∝ 1/δt².
// Since, at steady state, the violation of the joint limit is inversely
// proportional to the stiffness parameter, this violation turns out being
// proportional to the time step squared, that is, Δq ∝ δt².
// Therefore the convergence of the joint limit violation is expected to be
// quadratic with the time step.
template <typename T>
struct JointLimitsPenaltyParametersEstimator {
  // This helper method returns a pair (k, d) (in that order) for a harmonic
  // oscillator given the period τ₀ of the oscillator and the inertia m̃. d is
  // computed for a critically damped oscillator.
  // The harmonic oscillator model corresponds to:
  //    m̃q̈ + d q̇ + k q = 0
  // or equivalently:
  //    q̈ + 2ζω₀ q̇ + ω₀² q = 0
  // with ω₀ = sqrt(k/m̃) and ζ = d/sqrt(km̃)/2 the damping ratio, which is one
  // for critically damped oscillators.
  static std::pair<double, double>
  CalcCriticallyDampedHarmonicOscillatorParameters(double period,
                                                   double inertia) {
    const double damping_ratio = 1.0;  // Critically damped.
    const double omega0 = 2.0 * M_PI / period;
    const double stiffness = inertia * omega0 * omega0;
    const double damping = 2.0 * damping_ratio * std::sqrt(inertia * stiffness);
    return std::make_pair(stiffness, damping);
  }

  // This method combines a pair of penalty parameters params1 and params2.
  // The combination law is very simple, this method returns the set of
  // parameters with the smallest stiffness, and thus it favors the stiffness
  // leading to the lower numerical stiffness (thus guaranteeing stability).
  static std::pair<double, double> PickLessStiffPenaltyParameters(
      const std::pair<double, double>& params1,
      const std::pair<double, double>& params2) {
    const double stiffness1 = params1.first;
    const double stiffness2 = params2.first;
    if (stiffness1 < stiffness2) {
      return params1;
    } else {
      return params2;
    }
  }

  // Helper method to estimate the penalty parameters for a prismatic joint.
  // The strategy consists in computing a set of penalty parameters for each
  // body connected by joint as if the other body was welded and ignoring
  // any other bodies in the system. This leads to a spring mass system where
  // the inertia m̃ corresponds to the mass of the body in consideration.
  // Then the penalty parameters estimated for each body are combined with
  // PickLessStiffPenaltyParameters() leading to a single set of parameters.
  static std::pair<double, double> CalcPrismaticJointPenaltyParameters(
      const PrismaticJoint<T>& joint, double numerical_time_scale) {
    // Penalty parameters for the parent body (child fixed).
    const double parent_mass = joint.parent_body().index() == world_index()
                                   ? std::numeric_limits<double>::infinity()
                                   : joint.parent_body().default_mass();
    const auto parent_params = CalcCriticallyDampedHarmonicOscillatorParameters(
        numerical_time_scale, parent_mass);
    // Penalty parameters for the child body (parent fixed).
    const double child_mass = joint.child_body().index() == world_index()
                                  ? std::numeric_limits<double>::infinity()
                                  : joint.child_body().default_mass();
    const auto child_params = CalcCriticallyDampedHarmonicOscillatorParameters(
        numerical_time_scale, child_mass);

    // Return the combined penalty parameters of the two bodies.
    auto params = PickLessStiffPenaltyParameters(parent_params, child_params);

    return params;
  }

  // Helper method to estimate the penalty parameters for a revolute joint.
  // The strategy consists in computing a set of penalty parameters for each
  // body connected by joint as if the other body was welded and ignoring
  // any other bodies in the system. This leads to a torsional spring system
  // for which the inertia m̃ corresponds to the rotational inertia of the body
  // in consideration, computed about the axis of the joint.
  // Then the penalty parameters estimated for each body are combined with
  // PickLessStiffPenaltyParameters() leading to a single set of parameters.
  static std::pair<double, double> CalcRevoluteJointPenaltyParameters(
      const RevoluteJoint<T>& joint, double numerical_time_scale) {
    // For the body attached to `frame` (one of the parent/child frames of
    // `joint`), this helper lambda computes the rotational inertia of the body
    // about the axis of the joint.
    // That is, it computes Iₐ = âᵀ⋅Iᴮ⋅â where Iᴮ is the rotational inertia of
    // the body, â is the axis of the joint, and Iₐ is the (scalar) rotational
    // inertia of the body computed about the joint's axis. Iₐ is the inertia
    // that must be considered for the problem of a pendulum oscillating about
    // an axis â, leading to the equations for a harmonic oscillator when we
    // apply the penalty forces.
    // For further details on Iₐ, the interested reader can refer to
    // [Goldstein, 2014, §5.3].
    //
    // [Goldstein, 2014] Goldstein, H., Poole, C.P. and Safko, J.L., 2014.
    //                   Classical Mechanics: Pearson New International Edition.
    //                   Pearson Higher Ed.
    auto CalcRotationalInertiaAboutAxis = [&joint](const Frame<T>& frame) {
      const RigidBody<T>* body =
          dynamic_cast<const RigidBody<T>*>(&frame.body());
      DRAKE_THROW_UNLESS(body != nullptr);

      // This check is needed for such models for which the user leaves the
      // spatial inertias unspecified (i.e. initialized to NaN). A user
      // might do this when only interested in performing kinematics
      // computations.
      if (std::isnan(body->default_mass())) {
        return std::numeric_limits<double>::infinity();
      }

      const SpatialInertia<T>& M_PPo_P =
          body->default_spatial_inertia().template cast<T>();
      const RigidTransform<T> X_PJ = frame.GetFixedPoseInBodyFrame();
      const Vector3<T>& p_PJ = X_PJ.translation();
      const math::RotationMatrix<T>& R_PJ = X_PJ.rotation();
      const SpatialInertia<T> M_PJo_J = M_PPo_P.Shift(p_PJ).ReExpress(R_PJ);
      const RotationalInertia<T> I_PJo_J = M_PJo_J.CalcRotationalInertia();
      // Rotational inertia about the joint axis.
      const Vector3<T>& axis = joint.revolute_axis();
      const T I_a = axis.transpose() * (I_PJo_J * axis);
      return ExtractDoubleOrThrow(I_a);
    };

    // Rotational inertia about the joint's axis for the parent body.
    const double I_Pa =
        joint.parent_body().index() == world_index()
            ? std::numeric_limits<double>::infinity()
            : CalcRotationalInertiaAboutAxis(joint.frame_on_parent());
    auto parent_params = CalcCriticallyDampedHarmonicOscillatorParameters(
        numerical_time_scale, I_Pa);

    // Rotational inertia about the joint's axis for the child body.
    const double I_Ca =
        joint.child_body().index() == world_index()
            ? std::numeric_limits<double>::infinity()
            : CalcRotationalInertiaAboutAxis(joint.frame_on_child());
    auto child_params = CalcCriticallyDampedHarmonicOscillatorParameters(
        numerical_time_scale, I_Ca);

    // Return the combined penalty parameters of the two bodies.
    return PickLessStiffPenaltyParameters(parent_params, child_params);
  }
};
}  // namespace internal

namespace {

// Hack to fully qualify frame names, pending resolution of #9128. Used by
// geometry registration routines. When this hack is removed, also undo the
// de-hacking step within internal_geometry_names.cc. Note that unlike the
// ScopedName convention, here the world and default model instances do not
// use any scoping.
template <typename T>
std::string GetScopedName(const MultibodyPlant<T>& plant,
                          ModelInstanceIndex model_instance,
                          const std::string& name) {
  if (model_instance != world_model_instance() &&
      model_instance != default_model_instance()) {
    return plant.GetModelInstanceName(model_instance) + "::" + name;
  } else {
    return name;
  }
}

// Helper that returns `true` iff any joint actuator in the model is PD
// controlled.
template <typename T>
bool AnyActuatorHasPdControl(const MultibodyPlant<T>& plant) {
  for (JointActuatorIndex a(0); a < plant.num_actuators(); ++a) {
    if (plant.get_joint_actuator(a).has_controller()) return true;
  }
  return false;
}

// Helper that computes the number of PD controlled actuators in a given model
// instance.
template <typename T>
int NumOfPdControlledActuators(const MultibodyPlant<T>& plant,
                               ModelInstanceIndex model_instance) {
  int num_actuators = 0;
  for (JointActuatorIndex a(0); a < plant.num_actuators(); ++a) {
    const JointActuator<T>& actuator = plant.get_joint_actuator(a);
    if (actuator.model_instance() == model_instance &&
        actuator.has_controller()) {
      ++num_actuators;
    }
  }
  return num_actuators;
}

}  // namespace

template <typename T>
MultibodyPlant<T>::MultibodyPlant(double time_step)
    : MultibodyPlant(nullptr, time_step) {
  // Cross-check that the Config default matches our header file default.
  DRAKE_DEMAND(contact_model_ == ContactModel::kHydroelasticWithFallback);
  DRAKE_DEMAND(MultibodyPlantConfig{}.contact_model ==
               "hydroelastic_with_fallback");
  // By default, MultibodyPlantConfig::discrete_contact_approximation and
  // MultibodyPlantConfig::discrete_contact_solver are empty, indicating that
  // TAMSI is the default approximation and solver.
  // TODO(amcastro-tri): Along the removal of
  // MultibodyPlant::set_discrete_contact_solver() on or after 2024-04-01,
  // the code below should be updated to:
  //   DRAKE_DEMAND(MultibodyPlantConfig{}.discrete_contact_approximation ==
  //     "[approximation]");
  // with [approximation] the name of the default contact approximation
  // consistent with MultibodyPlantConfig.
  DRAKE_DEMAND(discrete_contact_approximation_ ==
               DiscreteContactApproximation::kTamsi);
  DRAKE_DEMAND(MultibodyPlantConfig{}.discrete_contact_solver == "");
  DRAKE_DEMAND(MultibodyPlantConfig{}.discrete_contact_approximation == "");
}

template <typename T>
MultibodyPlant<T>::MultibodyPlant(
    std::unique_ptr<internal::MultibodyTree<T>> tree_in, double time_step)
    : internal::MultibodyTreeSystem<T>(systems::SystemTypeTag<MultibodyPlant>{},
                                       std::move(tree_in), time_step > 0),
      contact_surface_representation_(
          GetDefaultContactSurfaceRepresentation(time_step)),
      time_step_(time_step) {
  DRAKE_THROW_UNLESS(time_step >= 0);
  // TODO(eric.cousineau): Combine all of these elements into one struct, make
  // it less brittle.
  visual_geometries_.emplace_back();  // Entries for the "world" body.
  collision_geometries_.emplace_back();

  DeclareSceneGraphPorts();
}

template <typename T>
template <typename U>
MultibodyPlant<T>::MultibodyPlant(const MultibodyPlant<U>& other)
    : internal::MultibodyTreeSystem<T>(
          systems::SystemTypeTag<MultibodyPlant>{},
          other.internal_tree().template CloneToScalar<T>(),
          other.is_discrete()) {
  DRAKE_THROW_UNLESS(other.is_finalized());

  // Here we step through every member field one by one, in the exact order
  // they are declared in the header, so that a reader could mindlessly compare
  // this function to the private fields, and check that every single field got
  // a mention.
  // For each field, this function will either:
  // (1) Copy the field directly.
  // (2) Place a forward-reference comment like "We initialize
  //     geometry_query_port_ during DeclareSceneGraphPorts, below."
  // (3) Place a disclaimer comment why that field does not need to be copied
  {
    source_id_ = other.source_id_;
    penalty_method_contact_parameters_ =
        other.penalty_method_contact_parameters_;
    penetration_allowance_ = other.penetration_allowance_;
    // Copy over the friction model if it is initialized. Otherwise, a default
    // value will be set in FinalizePlantOnly().
    // Note that stiction_tolerance is the only real data field in
    // `friction_model_`, so setting the stiction tolerance is equivalent to
    // copying `friction_model_`.
    if (other.friction_model_.stiction_tolerance() > 0) {
      friction_model_.set_stiction_tolerance(
          other.friction_model_.stiction_tolerance());
    }
    // joint_limit_parameters_ is set in SetUpJointLimitsParameters() in
    // FinalizePlantOnly().
    body_index_to_frame_id_ = other.body_index_to_frame_id_;
    frame_id_to_body_index_ = other.frame_id_to_body_index_;
    geometry_id_to_body_index_ = other.geometry_id_to_body_index_;
    visual_geometries_ = other.visual_geometries_;
    num_visual_geometries_ = other.num_visual_geometries_;
    collision_geometries_ = other.collision_geometries_;
    num_collision_geometries_ = other.num_collision_geometries_;
    contact_model_ = other.contact_model_;
    discrete_contact_approximation_ = other.discrete_contact_approximation_;
    sap_near_rigid_threshold_ = other.sap_near_rigid_threshold_;
    contact_surface_representation_ = other.contact_surface_representation_;
    // geometry_query_port_ is set during DeclareSceneGraphPorts() below.
    // geometry_pose_port_ is set during DeclareSceneGraphPorts() below.
    // scene_graph_ is set to nullptr in FinalizePlantOnly() below.

    // The following data member are set in DeclareStateCacheAndPorts()
    // in FinalizePlantOnly():
    //   -instance_actuation_ports_
    //   -actuation_port_
    //   -instance_net_actuation_ports_
    //   -net_actuation_port_
    //   -applied_generalized_force_input_port_
    //   -applied_spatial_force_input_port_
    //   -body_poses_port_
    //   -body_spatial_velocities_port_
    //   -body_spatial_acclerations_port_
    //   -state_output_port_
    //   -instance_state_output_ports_
    //   -generalized_acceleration_output_port_
    //   -instance_generalized_acceleration_output_ports_
    //   -contact_results_port_
    //   -reaction_forces_port_
    //   -instance_generalized_contact_forces_output_ports_

    time_step_ = other.time_step_;
    // discrete_update_manager_ is copied below after FinalizePlantOnly().

    // Copy over physical_models_.
    // Note: The physical models must be cloned before `FinalizePlantOnly()` is
    // called because `FinalizePlantOnly()` has to allocate system resources
    // requested by physical models.
    for (auto& model : other.physical_models_) {
      auto cloned_model = model->template CloneToScalar<T>();
      // TODO(xuchenhan-tri): Rework physical model and discrete update manager
      //  to eliminate the requirement on the order that they are called with
      //  respect to Finalize().

      // AddPhysicalModel can't be called here because it's post-finalize. We
      // have to manually disable scalars that the cloned physical model do not
      // support.
      RemoveUnsupportedScalars(*cloned_model);
      physical_models_.emplace_back(std::move(cloned_model));
    }

    coupler_constraints_specs_ = other.coupler_constraints_specs_;
    distance_constraints_specs_ = other.distance_constraints_specs_;
    ball_constraints_specs_ = other.ball_constraints_specs_;
    weld_constraints_specs_ = other.weld_constraints_specs_;

    // cache_indexes_ is set in DeclareCacheEntries() in
    // DeclareStateCacheAndPorts() in FinalizePlantOnly().

    adjacent_bodies_collision_filters_ =
        other.adjacent_bodies_collision_filters_;
  }

  DeclareSceneGraphPorts();

  // MultibodyTree::CloneToScalar() already called MultibodyTree::Finalize()
  // on the new MultibodyTree on U. Therefore we only Finalize the plant's
  // internals (and not the MultibodyTree).
  FinalizePlantOnly();

  // Note: The discrete update manager needs to be copied *after* the plant is
  // finalized.
  if (other.discrete_update_manager_ != nullptr) {
    SetDiscreteUpdateManager(
        other.discrete_update_manager_->template CloneToScalar<T>());
  }
}

template <typename T>
bool MultibodyPlant<T>::GetConstraintActiveStatus(
    const systems::Context<T>& context, MultibodyConstraintId id) const {
  DRAKE_MBP_THROW_IF_NOT_FINALIZED();
  this->ValidateContext(context);
  const std::map<MultibodyConstraintId, bool>& constraint_active_status =
      this->GetConstraintActiveStatus(context);
  DRAKE_THROW_UNLESS(constraint_active_status.count(id) > 0);
  return constraint_active_status.at(id);
}

template <typename T>
void MultibodyPlant<T>::SetConstraintActiveStatus(systems::Context<T>* context,
                                                  MultibodyConstraintId id,
                                                  bool status) const {
  DRAKE_MBP_THROW_IF_NOT_FINALIZED();
  this->ValidateContext(context);
  std::map<MultibodyConstraintId, bool>& constraint_active_status =
      this->GetMutableConstraintActiveStatus(context);
  DRAKE_THROW_UNLESS(constraint_active_status.count(id) > 0);
  constraint_active_status[id] = status;
}

template <typename T>
MultibodyConstraintId MultibodyPlant<T>::AddCouplerConstraint(
    const Joint<T>& joint0, const Joint<T>& joint1, double gear_ratio,
    double offset) {
  // N.B. The manager is setup at Finalize() and therefore we must require
  // constraints to be added pre-finalize.
  DRAKE_MBP_THROW_IF_FINALIZED();

  if (!is_discrete()) {
    throw std::runtime_error(
        "Currently coupler constraints are only supported for discrete "
        "MultibodyPlant models.");
  }

  // TAMSI does not support coupler constraints. For all other solvers, we let
  // the discrete update manager to throw an exception at finalize time.
  if (get_discrete_contact_solver() == DiscreteContactSolver::kTamsi) {
    throw std::runtime_error(
        "Currently this MultibodyPlant is set to use the TAMSI solver. TAMSI "
        "does not support coupler constraints. Use "
        "set_discrete_contact_approximation() to set a model approximation "
        "that uses the SAP solver instead (kSap, kSimilar, or kLagged).");
  }

  if (joint0.num_velocities() != 1 || joint1.num_velocities() != 1) {
    const std::string message = fmt::format(
        "Coupler constraints can only be defined on single-DOF joints. "
        "However joint '{}' has {} DOFs and joint '{}' has {} "
        "DOFs.",
        joint0.name(), joint0.num_velocities(), joint1.name(),
        joint1.num_velocities());
    throw std::runtime_error(message);
  }

  const MultibodyConstraintId constraint_id =
      MultibodyConstraintId::get_new_id();

  coupler_constraints_specs_[constraint_id] = internal::CouplerConstraintSpec{
      joint0.index(), joint1.index(), gear_ratio, offset, constraint_id};

  return constraint_id;
}

template <typename T>
MultibodyConstraintId MultibodyPlant<T>::AddDistanceConstraint(
    const RigidBody<T>& body_A, const Vector3<double>& p_AP,
    const RigidBody<T>& body_B, const Vector3<double>& p_BQ, double distance,
    double stiffness, double damping) {
  // N.B. The manager is setup at Finalize() and therefore we must require
  // constraints to be added pre-finalize.
  DRAKE_MBP_THROW_IF_FINALIZED();

  if (!is_discrete()) {
    throw std::runtime_error(
        "Currently distance constraints are only supported for discrete "
        "MultibodyPlant models.");
  }

  // TAMSI does not support distance constraints. For all other solvers, we let
  // the discrete update manager throw an exception at finalize time.
  if (get_discrete_contact_solver() == DiscreteContactSolver::kTamsi) {
    throw std::runtime_error(
        "Currently this MultibodyPlant is set to use the TAMSI solver. TAMSI "
        "does not support distance constraints. Use "
        "set_discrete_contact_approximation() to set a model approximation "
        "that uses the SAP solver instead (kSap, kSimilar, or kLagged).");
  }

  const MultibodyConstraintId constraint_id =
      MultibodyConstraintId::get_new_id();

  internal::DistanceConstraintSpec spec{
      body_A.index(), p_AP,      body_B.index(), p_BQ,
      distance,       stiffness, damping,        constraint_id};
  if (!spec.IsValid()) {
    const std::string msg = fmt::format(
        "Invalid set of parameters for constraint between bodies '{}' and "
        "'{}'. distance = {}, stiffness = {}, damping = {}.",
        body_A.name(), body_B.name(), distance, stiffness, damping);
    throw std::runtime_error(msg);
  }

  distance_constraints_specs_[constraint_id] = spec;

  return constraint_id;
}

template <typename T>
MultibodyConstraintId MultibodyPlant<T>::AddBallConstraint(
    const RigidBody<T>& body_A, const Vector3<double>& p_AP,
    const RigidBody<T>& body_B, const Vector3<double>& p_BQ) {
  // N.B. The manager is set up at Finalize() and therefore we must require
  // constraints to be added pre-finalize.
  DRAKE_MBP_THROW_IF_FINALIZED();

  if (!is_discrete()) {
    throw std::runtime_error(
        "Currently ball constraints are only supported for discrete "
        "MultibodyPlant models.");
  }

  // TAMSI does not support ball constraints. For all other solvers, we let
  // the discrete update manager throw an exception at finalize time.
  if (get_discrete_contact_solver() == DiscreteContactSolver::kTamsi) {
    throw std::runtime_error(
        "Currently this MultibodyPlant is set to use the TAMSI solver. TAMSI "
        "does not support ball constraints. Use "
        "set_discrete_contact_approximation() to set a model approximation "
        "that uses the SAP solver instead (kSap, kSimilar, or kLagged).");
  }

  const MultibodyConstraintId constraint_id =
      MultibodyConstraintId::get_new_id();

  internal::BallConstraintSpec spec{body_A.index(), p_AP, body_B.index(), p_BQ,
                                    constraint_id};
  if (!spec.IsValid()) {
    const std::string msg = fmt::format(
        "Invalid set of parameters for constraint between bodies '{}' and "
        "'{}'. For a ball constraint, points P and Q must be on two distinct "
        "bodies, i.e. body_A != body_B must be satisfied.",
        body_A.name(), body_B.name());
    throw std::logic_error(msg);
  }

  ball_constraints_specs_[constraint_id] = spec;

  return constraint_id;
}

template <typename T>
MultibodyConstraintId MultibodyPlant<T>::AddWeldConstraint(
    const RigidBody<T>& body_A, const math::RigidTransform<double>& X_AP,
    const RigidBody<T>& body_B, const math::RigidTransform<double>& X_BQ) {
  // N.B. The manager is set up at Finalize() and therefore we must require
  // constraints to be added pre-finalize.
  DRAKE_MBP_THROW_IF_FINALIZED();

  if (!is_discrete()) {
    throw std::runtime_error(
        "Currently weld constraints are only supported for discrete "
        "MultibodyPlant models.");
  }

  // TAMSI does not support weld constraints. For all other solvers, we let
  // the discrete update manager throw an exception at finalize time.
  if (get_discrete_contact_solver() == DiscreteContactSolver::kTamsi) {
    throw std::runtime_error(
        "Currently this MultibodyPlant is set to use the TAMSI solver. TAMSI "
        "does not support weld constraints. Use "
        "set_discrete_contact_approximation() to set a model approximation "
        "that uses the SAP solver instead (kSap, kSimilar, or kLagged).");
  }

  const MultibodyConstraintId constraint_id =
      MultibodyConstraintId::get_new_id();

  internal::WeldConstraintSpec spec{body_A.index(), X_AP, body_B.index(), X_BQ,
                                    constraint_id};
  if (!spec.IsValid()) {
    const std::string msg = fmt::format(
        "AddWeldConstraint(): Invalid set of parameters for constraint between "
        "bodies '{}' and '{}'. For a weld constraint, frames P and Q must be "
        "on two distinct bodies, i.e. body_A != body_B must be satisfied.",
        body_A.name(), body_B.name());
    throw std::logic_error(msg);
  }

  weld_constraints_specs_[constraint_id] = spec;

  return constraint_id;
}

template <typename T>
void MultibodyPlant<T>::RemoveConstraint(MultibodyConstraintId id) {
  // N.B. The manager and parameters are set up at Finalize() and therefore we
  // must require constraints to be removed pre-finalize.
  DRAKE_MBP_THROW_IF_FINALIZED();

  int num_removed = 0;
  num_removed += coupler_constraints_specs_.erase(id);
  num_removed += distance_constraints_specs_.erase(id);
  num_removed += ball_constraints_specs_.erase(id);
  num_removed += weld_constraints_specs_.erase(id);
  if (num_removed != 1) {
    throw std::runtime_error(fmt::format(
        "RemoveConstraint(): The constraint id {} does not match "
        "any constraint registered with this plant. Note that this method does "
        "not check constraints registered with DeformableModel.",
        id));
  }
}

template <typename T>
std::string MultibodyPlant<T>::GetTopologyGraphvizString() const {
  std::string graphviz = "digraph MultibodyPlant {\n";
  graphviz += "label=\"" + this->get_name() + "\";\n";
  graphviz += "rankdir=BT;\n";
  graphviz += "labelloc=t;\n";
  // Create a subgraph for each model instance, with the bodies as nodes.
  // Note that the subgraph name must have the "cluster" prefix in order to
  // have the box drawn.
  for (ModelInstanceIndex model_instance_index(0);
       model_instance_index < num_model_instances(); ++model_instance_index) {
    graphviz += fmt::format("subgraph cluster{} {{\n", model_instance_index);
    graphviz += fmt::format(" label=\"{}\";\n",
                            GetModelInstanceName(model_instance_index));
    for (const BodyIndex& body_index : GetBodyIndices(model_instance_index)) {
      const RigidBody<T>& body = get_body(body_index);
      graphviz +=
          fmt::format(" body{} [label=\"{}\"];\n", body.index(), body.name());
    }
    graphviz += "}\n";
  }
  // Add the graph edges (via the joints).
  for (JointIndex joint_index(0); joint_index < num_joints(); ++joint_index) {
    const Joint<T>& joint = get_joint(joint_index);
    graphviz += fmt::format(
        "body{} -> body{} [label=\"{} [{}]\"];\n", joint.child_body().index(),
        joint.parent_body().index(), joint.name(), joint.type_name());
  }
  // TODO(russt): Consider adding actuators, frames, forces, etc.
  graphviz += "}\n";
  return graphviz;
}

template <typename T>
void MultibodyPlant<T>::set_contact_model(ContactModel model) {
  DRAKE_MBP_THROW_IF_FINALIZED();
  contact_model_ = model;
}

template <typename T>
void MultibodyPlant<T>::set_discrete_contact_solver(
    DiscreteContactSolver contact_solver) {
  DRAKE_MBP_THROW_IF_FINALIZED();
  switch (contact_solver) {
    case DiscreteContactSolver::kTamsi:
      if (num_constraints() > 0) {
        throw std::runtime_error(fmt::format(
            "You selected TAMSI as the solver, but you have constraints "
            "registered with this model (num_constraints() == {}). TAMSI does "
            "not support constraints.",
            num_constraints()));
      }
      discrete_contact_approximation_ = DiscreteContactApproximation::kTamsi;
      break;
    case DiscreteContactSolver::kSap:
      discrete_contact_approximation_ = DiscreteContactApproximation::kSap;
      break;
  }
}

template <typename T>
DiscreteContactSolver MultibodyPlant<T>::get_discrete_contact_solver() const {
<<<<<<< HEAD
  return contact_solver_enum_;
=======
  // Only the TAMSI approximation uses the TAMSI solver.
  if (discrete_contact_approximation_ == DiscreteContactApproximation::kTamsi)
    return DiscreteContactSolver::kTamsi;
  // All other approximations use the SAP solver.
  return DiscreteContactSolver::kSap;
}

template <typename T>
void MultibodyPlant<T>::set_discrete_contact_approximation(
    DiscreteContactApproximation approximation) {
  DRAKE_MBP_THROW_IF_FINALIZED();
  DRAKE_THROW_UNLESS(is_discrete());

  if (approximation == DiscreteContactApproximation::kTamsi &&
      num_constraints() > 0) {
    throw std::runtime_error(fmt::format(
        "You selected TAMSI as the contact approximation, but you have "
        "constraints registered with this model (num_constraints() == {}). "
        "TAMSI does not support constraints.",
        num_constraints()));
  }

  discrete_contact_approximation_ = approximation;
}

template <typename T>
DiscreteContactApproximation
MultibodyPlant<T>::get_discrete_contact_approximation() const {
  return discrete_contact_approximation_;
>>>>>>> 6e9748f9
}

template <typename T>
void MultibodyPlant<T>::set_sap_near_rigid_threshold(
    double near_rigid_threshold) {
  DRAKE_MBP_THROW_IF_FINALIZED();
  DRAKE_THROW_UNLESS(near_rigid_threshold >= 0.0);
  sap_near_rigid_threshold_ = near_rigid_threshold;
}

template <typename T>
double MultibodyPlant<T>::get_sap_near_rigid_threshold() const {
  return sap_near_rigid_threshold_;
}

template <typename T>
ContactModel MultibodyPlant<T>::get_contact_model() const {
  return contact_model_;
}

template <typename T>
void MultibodyPlant<T>::SetFreeBodyRandomRotationDistributionToUniform(
    const RigidBody<T>& body) {
  RandomGenerator generator;
  auto q_FM = math::UniformlyRandomQuaternion<symbolic::Expression>(&generator);
  SetFreeBodyRandomRotationDistribution(body, q_FM);
}

template <typename T>
const WeldJoint<T>& MultibodyPlant<T>::WeldFrames(
    const Frame<T>& frame_on_parent_F, const Frame<T>& frame_on_child_M,
    const math::RigidTransform<double>& X_FM) {
  const std::string joint_name =
      frame_on_parent_F.name() + "_welds_to_" + frame_on_child_M.name();
  return AddJoint(std::make_unique<WeldJoint<T>>(joint_name, frame_on_parent_F,
                                                 frame_on_child_M, X_FM));
}

template <typename T>
const JointActuator<T>& MultibodyPlant<T>::AddJointActuator(
    const std::string& name, const Joint<T>& joint, double effort_limit) {
  if (joint.num_velocities() != 1) {
    throw std::logic_error(fmt::format(
        "Calling AddJointActuator with joint {} failed -- this joint has "
        "{} degrees of freedom, and MultibodyPlant currently only "
        "supports actuators for single degree-of-freedom joints. "
        "See https://stackoverflow.com/q/71477852/9510020 for "
        "the common workarounds.",
        joint.name(), joint.num_velocities()));
  }
  return this->mutable_tree().AddJointActuator(name, joint, effort_limit);
}

template <typename T>
geometry::SourceId MultibodyPlant<T>::RegisterAsSourceForSceneGraph(
    SceneGraph<T>* scene_graph) {
  DRAKE_THROW_UNLESS(scene_graph != nullptr);
  DRAKE_THROW_UNLESS(!geometry_source_is_registered());
  // Save the GS pointer so that on later geometry registrations can use this
  // instance. This will be nullified at Finalize().
  scene_graph_ = scene_graph;
  source_id_ = scene_graph_->RegisterSource(this->get_name());
  const geometry::FrameId world_frame_id = scene_graph_->world_frame_id();
  body_index_to_frame_id_[world_index()] = world_frame_id;
  frame_id_to_body_index_[world_frame_id] = world_index();
  // In case any bodies were added before registering scene graph, make sure the
  // bodies get their corresponding geometry frame ids.
  RegisterGeometryFramesForAllBodies();
  return source_id_.value();
}

template <typename T>
geometry::GeometryId MultibodyPlant<T>::RegisterVisualGeometry(
    const RigidBody<T>& body, const math::RigidTransform<double>& X_BG,
    const geometry::Shape& shape, const std::string& name) {
  return RegisterVisualGeometry(body, X_BG, shape, name,
                                geometry::IllustrationProperties());
}

template <typename T>
geometry::GeometryId MultibodyPlant<T>::RegisterVisualGeometry(
    const RigidBody<T>& body, const math::RigidTransform<double>& X_BG,
    const geometry::Shape& shape, const std::string& name,
    const Vector4<double>& diffuse_color) {
  return RegisterVisualGeometry(
      body, X_BG, shape, name,
      geometry::MakePhongIllustrationProperties(diffuse_color));
}

template <typename T>
geometry::GeometryId MultibodyPlant<T>::RegisterVisualGeometry(
    const RigidBody<T>& body, const math::RigidTransform<double>& X_BG,
    const geometry::Shape& shape, const std::string& name,
    const geometry::IllustrationProperties& properties) {
  // TODO(SeanCurtis-TRI): Consider simply adding an interface that takes a
  // unique pointer to an already instantiated GeometryInstance. This will
  // require shuffling around a fair amount of code and should ultimately be
  // supplanted by providing a cleaner interface between parsing MBP and SG
  // elements.
  DRAKE_MBP_THROW_IF_FINALIZED();
  DRAKE_THROW_UNLESS(geometry_source_is_registered());

  // TODO(amcastro-tri): Consider doing this after finalize so that we can
  // register geometry that has a fixed path to world to the world body (i.e.,
  // as anchored geometry).
  GeometryId id = RegisterGeometry(
      body, X_BG, shape, GetScopedName(*this, body.model_instance(), name));
  scene_graph_->AssignRole(*source_id_, id, properties);

  // TODO(SeanCurtis-TRI): Eliminate the automatic assignment of perception
  //  and illustration in favor of a protocol that allows definition.
  geometry::PerceptionProperties perception_props;
  perception_props.AddProperty("label", "id", RenderLabel(body.index()));
  if (properties.HasProperty("phong", "diffuse")) {
    perception_props.AddProperty(
        "phong", "diffuse",
        properties.GetProperty<geometry::Rgba>("phong", "diffuse"));
  }
  if (properties.HasProperty("phong", "diffuse_map")) {
    perception_props.AddProperty(
        "phong", "diffuse_map",
        properties.GetProperty<std::string>("phong", "diffuse_map"));
  }
  if (properties.HasProperty("renderer", "accepting")) {
    perception_props.AddProperty(
        "renderer", "accepting",
        properties.GetProperty<std::set<std::string>>("renderer", "accepting"));
  }
  scene_graph_->AssignRole(*source_id_, id, perception_props);

  DRAKE_ASSERT(ssize(visual_geometries_) == num_bodies());
  visual_geometries_[body.index()].push_back(id);
  ++num_visual_geometries_;
  return id;
}

template <typename T>
const std::vector<geometry::GeometryId>&
MultibodyPlant<T>::GetVisualGeometriesForBody(const RigidBody<T>& body) const {
  return visual_geometries_[body.index()];
}

template <typename T>
geometry::GeometryId MultibodyPlant<T>::RegisterCollisionGeometry(
    const RigidBody<T>& body, const math::RigidTransform<double>& X_BG,
    const geometry::Shape& shape, const std::string& name,
    geometry::ProximityProperties properties) {
  DRAKE_MBP_THROW_IF_FINALIZED();
  DRAKE_THROW_UNLESS(geometry_source_is_registered());
  DRAKE_THROW_UNLESS(properties.HasProperty(geometry::internal::kMaterialGroup,
                                            geometry::internal::kFriction));

  // TODO(amcastro-tri): Consider doing this after finalize so that we can
  // register geometry that has a fixed path to world to the world body (i.e.,
  // as anchored geometry).
  GeometryId id = RegisterGeometry(
      body, X_BG, shape, GetScopedName(*this, body.model_instance(), name));

  scene_graph_->AssignRole(*source_id_, id, std::move(properties));
  DRAKE_ASSERT(ssize(collision_geometries_) == num_bodies());
  collision_geometries_[body.index()].push_back(id);
  ++num_collision_geometries_;
  return id;
}

template <typename T>
geometry::GeometryId MultibodyPlant<T>::RegisterCollisionGeometry(
    const RigidBody<T>& body, const math::RigidTransform<double>& X_BG,
    const geometry::Shape& shape, const std::string& name,
    const CoulombFriction<double>& coulomb_friction) {
  geometry::ProximityProperties props;
  props.AddProperty(geometry::internal::kMaterialGroup,
                    geometry::internal::kFriction, coulomb_friction);
  return RegisterCollisionGeometry(body, X_BG, shape, name, std::move(props));
}

template <typename T>
const std::vector<geometry::GeometryId>&
MultibodyPlant<T>::GetCollisionGeometriesForBody(
    const RigidBody<T>& body) const {
  DRAKE_ASSERT(body.index() < num_bodies());
  return collision_geometries_[body.index()];
}

template <typename T>
geometry::GeometrySet MultibodyPlant<T>::CollectRegisteredGeometries(
    const std::vector<const RigidBody<T>*>& bodies) const {
  DRAKE_THROW_UNLESS(geometry_source_is_registered());

  geometry::GeometrySet geometry_set;
  for (const RigidBody<T>* body : bodies) {
    std::optional<FrameId> frame_id = GetBodyFrameIdIfExists(body->index());
    if (frame_id) {
      geometry_set.Add(frame_id.value());
    }
  }
  return geometry_set;
}

template <typename T>
std::vector<const RigidBody<T>*> MultibodyPlant<T>::GetBodiesWeldedTo(
    const RigidBody<T>& body) const {
  const std::set<BodyIndex> island =
      internal_tree().multibody_graph().FindBodiesWeldedTo(body.index());
  // Map body indices to pointers.
  std::vector<const RigidBody<T>*> sub_graph_bodies;
  for (BodyIndex body_index : island) {
    sub_graph_bodies.push_back(&get_body(body_index));
  }
  return sub_graph_bodies;
}

template <typename T>
std::vector<BodyIndex> MultibodyPlant<T>::GetBodiesKinematicallyAffectedBy(
    const std::vector<JointIndex>& joint_indexes) const {
  DRAKE_MBP_THROW_IF_NOT_FINALIZED();
  for (const JointIndex& joint : joint_indexes) {
    if (!joint.is_valid() || joint >= num_joints()) {
      throw std::logic_error(fmt::format(
          "{}: No joint with index {} has been registered.", __func__, joint));
    }
    if (get_joint(joint).num_velocities() == 0) {
      throw std::logic_error(
          fmt::format("{}: joint with index {} is welded.", __func__, joint));
    }
  }
  return internal_tree().GetBodiesKinematicallyAffectedBy(joint_indexes);
}

template <typename T>
std::unordered_set<BodyIndex> MultibodyPlant<T>::GetFloatingBaseBodies() const {
  DRAKE_MBP_THROW_IF_NOT_FINALIZED();
  std::unordered_set<BodyIndex> floating_bodies;
  for (BodyIndex body_index(0); body_index < num_bodies(); ++body_index) {
    const RigidBody<T>& body = get_body(body_index);
    if (body.is_floating()) floating_bodies.insert(body.index());
  }
  return floating_bodies;
}

template <typename T>
geometry::GeometryId MultibodyPlant<T>::RegisterGeometry(
<<<<<<< HEAD
    const Body<T>& body, const math::RigidTransform<double>& X_BG,
=======
    const RigidBody<T>& body, const math::RigidTransform<double>& X_BG,
>>>>>>> 6e9748f9
    const geometry::Shape& shape, const std::string& name) {
  DRAKE_ASSERT(!is_finalized());
  DRAKE_ASSERT(geometry_source_is_registered());
  DRAKE_ASSERT(body_has_registered_frame(body));

  // Register geometry in the body frame.
  std::unique_ptr<geometry::GeometryInstance> geometry_instance =
      std::make_unique<GeometryInstance>(X_BG, shape.Clone(), name);
  GeometryId geometry_id = scene_graph_->RegisterGeometry(
      source_id_.value(), body_index_to_frame_id_[body.index()],
      std::move(geometry_instance));
  geometry_id_to_body_index_[geometry_id] = body.index();
  return geometry_id;
}

template <typename T>
void MultibodyPlant<T>::RegisterGeometryFramesForAllBodies() {
  DRAKE_ASSERT(geometry_source_is_registered());
  // Loop through the bodies to make sure that all bodies get a geometry frame.
  // If not, create and attach one.
  for (BodyIndex body_index(0); body_index < num_bodies(); ++body_index) {
    const auto& body = get_body(body_index);
    RegisterRigidBodyWithSceneGraph(body);
  }
}

template <typename T>
<<<<<<< HEAD
void MultibodyPlant<T>::RegisterRigidBodyWithSceneGraph(const Body<T>& body) {
=======
void MultibodyPlant<T>::RegisterRigidBodyWithSceneGraph(
    const RigidBody<T>& body) {
>>>>>>> 6e9748f9
  if (geometry_source_is_registered()) {
    // If not already done, register a frame for this body.
    if (!body_has_registered_frame(body)) {
      FrameId frame_id = scene_graph_->RegisterFrame(
          source_id_.value(),
          GeometryFrame(
              GetScopedName(*this, body.model_instance(), body.name()),
              /* TODO(@SeanCurtis-TRI): Add test coverage for this
               * model-instance support as requested in #9390. */
              body.model_instance()));
      body_index_to_frame_id_[body.index()] = frame_id;
      frame_id_to_body_index_[frame_id] = body.index();
    }
  }
}

template <typename T>
void MultibodyPlant<T>::SetFreeBodyPoseInWorldFrame(
<<<<<<< HEAD
    systems::Context<T>* context, const Body<T>& body,
=======
    systems::Context<T>* context, const RigidBody<T>& body,
>>>>>>> 6e9748f9
    const math::RigidTransform<T>& X_WB) const {
  DRAKE_MBP_THROW_IF_NOT_FINALIZED();
  this->ValidateContext(context);
  internal_tree().SetFreeBodyPoseOrThrow(body, X_WB, context);
}

template <typename T>
void MultibodyPlant<T>::SetFreeBodyPoseInAnchoredFrame(
<<<<<<< HEAD
    systems::Context<T>* context, const Frame<T>& frame_F, const Body<T>& body,
    const math::RigidTransform<T>& X_FB) const {
=======
    systems::Context<T>* context, const Frame<T>& frame_F,
    const RigidBody<T>& body, const math::RigidTransform<T>& X_FB) const {
>>>>>>> 6e9748f9
  DRAKE_MBP_THROW_IF_NOT_FINALIZED();
  this->ValidateContext(context);

  if (!internal_tree().get_topology().IsBodyAnchored(frame_F.body().index())) {
    throw std::logic_error("Frame '" + frame_F.name() +
                           "' must be anchored to the world frame.");
  }

  // Pose of frame F in its parent body frame P.
  const RigidTransform<T> X_PF = frame_F.GetFixedPoseInBodyFrame();
  // Pose of frame F's parent body P in the world.
  const RigidTransform<T>& X_WP = EvalBodyPoseInWorld(*context, frame_F.body());
  // Pose of "body" B in the world frame.
  const RigidTransform<T> X_WB = X_WP * X_PF * X_FB;
  SetFreeBodyPoseInWorldFrame(context, body, X_WB);
}

template <typename T>
void MultibodyPlant<T>::CalcSpatialAccelerationsFromVdot(
    const systems::Context<T>& context, const VectorX<T>& known_vdot,
    std::vector<SpatialAcceleration<T>>* A_WB_array) const {
  this->ValidateContext(context);
  DRAKE_THROW_UNLESS(A_WB_array != nullptr);
  DRAKE_THROW_UNLESS(ssize(*A_WB_array) == num_bodies());
  internal_tree().CalcSpatialAccelerationsFromVdot(
      context, internal_tree().EvalPositionKinematics(context),
      internal_tree().EvalVelocityKinematics(context), known_vdot, A_WB_array);
  // Permute MobodIndex -> BodyIndex.
  // TODO(eric.cousineau): Remove dynamic allocations. Making this in-place
  //  still required dynamic allocation for recording permutation indices.
  //  Can change implementation once MultibodyTree becomes fully internal.
  std::vector<SpatialAcceleration<T>> A_WB_array_mobod = *A_WB_array;
  const internal::MultibodyTreeTopology& topology =
      internal_tree().get_topology();
  for (internal::MobodIndex mobod_index(1); mobod_index < topology.num_mobods();
       ++mobod_index) {
    const BodyIndex body_index = topology.get_body_node(mobod_index).rigid_body;
    (*A_WB_array)[body_index] = A_WB_array_mobod[mobod_index];
  }
}

template <typename T>
void MultibodyPlant<T>::CalcForceElementsContribution(
    const systems::Context<T>& context, MultibodyForces<T>* forces) const {
  this->ValidateContext(context);
  DRAKE_THROW_UNLESS(forces != nullptr);
  DRAKE_THROW_UNLESS(forces->CheckHasRightSizeForModel(internal_tree()));
  internal_tree().CalcForceElementsContribution(
      context, EvalPositionKinematics(context), EvalVelocityKinematics(context),
      forces);
}

template <typename T>
void MultibodyPlant<T>::RenameModelInstance(ModelInstanceIndex model_instance,
                                            const std::string& name) {
  DRAKE_THROW_UNLESS(!is_finalized());
  const std::string old_name(GetModelInstanceName(model_instance));
  if (old_name == name) {
    return;
  }
  this->mutable_tree().RenameModelInstance(model_instance, name);
  if (geometry_source_is_registered()) {
    // Re-spam frame and geometry names, if they contain the model name as
    // constructed by GetScopedName(). Otherwise, leave non-matching names
    // alone.
    auto& inspector = scene_graph_->model_inspector();

    // TODO(rpoyner-tri): replace with c++ built-in starts_with once we drop
    // C++17 support.
    auto starts_with = [](const std::string& str, const std::string& prefix) {
      return str.compare(0, prefix.size(), prefix) == 0;
    };

    const std::string old_prefix(old_name + "::");
    const std::string new_prefix(name + "::");
    auto maybe_make_new_name = [&](auto id) {
      std::string existing_name(inspector.GetName(id));
      if (starts_with(existing_name, old_prefix)) {
        // Replace old prefix with new prefix.
        return new_prefix + existing_name.substr(old_prefix.size());
      }
      // Return empty string to signal no match found.
      return std::string();
    };

    std::string new_name;
    for (auto& frame_id : inspector.FramesForSource(*source_id_)) {
      if (inspector.GetFrameGroup(frame_id) != model_instance) {
        continue;
      }
      new_name = maybe_make_new_name(frame_id);
      if (!new_name.empty()) {
        scene_graph_->RenameFrame(frame_id, new_name);
      }

      auto geoms = inspector.GetGeometryIds(GeometrySet(frame_id));
      for (auto& geom_id : geoms) {
        new_name = maybe_make_new_name(geom_id);
        if (!new_name.empty()) {
          scene_graph_->RenameGeometry(geom_id, new_name);
        }
      }
    }
  }
}

template <typename T>
void MultibodyPlant<T>::Finalize() {
  // After finalizing the base class, tree is read-only.
  internal::MultibodyTreeSystem<T>::Finalize();

  if (geometry_source_is_registered()) {
    ApplyDefaultCollisionFilters();
  }
  FinalizePlantOnly();

  // Make the manager of discrete updates.
  if (is_discrete()) {
    std::unique_ptr<internal::DiscreteUpdateManager<T>> manager =
        internal::MakeDiscreteUpdateManager<T>(get_discrete_contact_solver());
    if (manager) {
      SetDiscreteUpdateManager(std::move(manager));
    }
  }

  if (!is_discrete() && AnyActuatorHasPdControl(*this)) {
    throw std::logic_error(
        "Continuous model with PD controlled joint actuators. This feature is "
        "only supported for discrete models. Refer to MultibodyPlant's "
        "documentation for further details.");
  }
}

template <typename T>
void MultibodyPlant<T>::SetUpJointLimitsParameters() {
  for (JointIndex joint_index(0); joint_index < num_joints(); ++joint_index) {
    // Currently MultibodyPlant applies these "compliant" joint limit forces
    // using an explicit Euler strategy. Stability analysis of the explicit
    // Euler applied to the harmonic oscillator (the model used for these
    // compliant forces) shows the scheme to be stable for kAlpha > 2π. We take
    // a significantly larger kAlpha so that we are well within the stability
    // region of the scheme.
    // TODO(amcastro-tri): Decrease the value of kAlpha to be closer to one when
    // the time stepping scheme is updated to be implicit in the joint limits.
    const double kAlpha = 20 * M_PI;

    const Joint<T>& joint = get_joint(joint_index);
    auto revolute_joint = dynamic_cast<const RevoluteJoint<T>*>(&joint);
    auto prismatic_joint = dynamic_cast<const PrismaticJoint<T>*>(&joint);
    // Currently MBP only supports limits for prismatic and revolute joints.
    if (!(revolute_joint || prismatic_joint)) continue;

    const double penalty_time_scale = kAlpha * time_step();

    if (revolute_joint) {
      const double lower_limit = revolute_joint->position_lower_limits()(0);
      const double upper_limit = revolute_joint->position_upper_limits()(0);
      // We only compute parameters if joints do have upper/lower bounds.
      if (!std::isinf(lower_limit) || !std::isinf(upper_limit)) {
        joint_limits_parameters_.joints_with_limits.push_back(
            revolute_joint->index());

        // Store joint limits.
        joint_limits_parameters_.lower_limit.push_back(lower_limit);
        joint_limits_parameters_.upper_limit.push_back(upper_limit);
        // Estimate penalty parameters.
        auto penalty_parameters =
            internal::JointLimitsPenaltyParametersEstimator<
                T>::CalcRevoluteJointPenaltyParameters(*revolute_joint,
                                                       penalty_time_scale);
        joint_limits_parameters_.stiffness.push_back(penalty_parameters.first);
        joint_limits_parameters_.damping.push_back(penalty_parameters.second);
      }
    }

    if (prismatic_joint) {
      const double lower_limit = prismatic_joint->position_lower_limits()(0);
      const double upper_limit = prismatic_joint->position_upper_limits()(0);
      // We only compute parameters if joints do have upper/lower bounds.
      if (!std::isinf(lower_limit) || !std::isinf(upper_limit)) {
        joint_limits_parameters_.joints_with_limits.push_back(
            prismatic_joint->index());

        // Store joint limits.
        joint_limits_parameters_.lower_limit.push_back(lower_limit);
        joint_limits_parameters_.upper_limit.push_back(upper_limit);

        // Estimate penalty parameters.
        auto penalty_parameters =
            internal::JointLimitsPenaltyParametersEstimator<
                T>::CalcPrismaticJointPenaltyParameters(*prismatic_joint,
                                                        penalty_time_scale);
        joint_limits_parameters_.stiffness.push_back(penalty_parameters.first);
        joint_limits_parameters_.damping.push_back(penalty_parameters.second);
      }
    }
  }

  // Since currently MBP only handles joint limits for discrete models, we
  // verify that there are no joint limits when the model is continuous.
  // If there are limits defined, we prepare a warning message that will be
  // logged iff the user attempts to do anything that would have needed them.
  if (!is_discrete() && !joint_limits_parameters_.joints_with_limits.empty()) {
    std::string joint_names_with_limits;
    for (auto joint_index : joint_limits_parameters_.joints_with_limits) {
      joint_names_with_limits +=
          fmt::format(", '{}'", get_joint(joint_index).name());
    }
    joint_names_with_limits = joint_names_with_limits.substr(2);  // Nix ", ".
    joint_limits_parameters_.pending_warning_message =
        "Currently MultibodyPlant does not handle joint limits for continuous "
        "models. However some joints do specify limits. Consider setting a "
        "non-zero time step in the MultibodyPlant constructor; this will put "
        "the plant in discrete-time mode, which does support joint limits. "
        "Joints that specify limits are: " +
        joint_names_with_limits;
  }
}

template <typename T>
void MultibodyPlant<T>::FinalizePlantOnly() {
  DeclareStateCacheAndPorts();
  if (num_collision_geometries() > 0 &&
      penalty_method_contact_parameters_.time_scale < 0)
    EstimatePointContactParameters(penetration_allowance_);
  if (num_collision_geometries() > 0 &&
      friction_model_.stiction_tolerance() < 0)
    set_stiction_tolerance();
  SetUpJointLimitsParameters();
  scene_graph_ = nullptr;  // must not be used after Finalize().
}

template <typename T>
MatrixX<T> MultibodyPlant<T>::MakeActuationMatrix() const {
  MatrixX<T> B = MatrixX<T>::Zero(num_velocities(), num_actuated_dofs());
  for (JointActuatorIndex actuator_index(0); actuator_index < num_actuators();
       ++actuator_index) {
    const JointActuator<T>& actuator = get_joint_actuator(actuator_index);
    // This method assumes actuators on single dof joints. Assert this
    // condition.
    DRAKE_DEMAND(actuator.joint().num_velocities() == 1);
    B(actuator.joint().velocity_start(), int{actuator.index()}) = 1;
  }
  return B;
}

namespace {

void ThrowForDisconnectedGeometryPort(std::string_view explanation) {
  throw std::logic_error(
      std::string(explanation) +
      "\n\nThe provided context doesn't show a connection for the plant's "
      "query input port (see MultibodyPlant::get_geometry_query_input_port())"
      ". See https://drake.mit.edu/troubleshooting.html"
      "#mbp-unconnected-query-object-port for help.");
}

}  // namespace

template <typename T>
const geometry::QueryObject<T>& MultibodyPlant<T>::EvalGeometryQueryInput(
    const systems::Context<T>& context, std::string_view explanation) const {
  this->ValidateContext(context);
  if (!get_geometry_query_input_port().HasValue(context)) {
    ThrowForDisconnectedGeometryPort(explanation);
  }
  return get_geometry_query_input_port()
      .template Eval<geometry::QueryObject<T>>(context);
}

template <typename T>
void MultibodyPlant<T>::ValidateGeometryInput(
    const systems::Context<T>& context, std::string_view explanation) const {
  if (!IsValidGeometryInput(context)) {
    ThrowForDisconnectedGeometryPort(explanation);
  }
}

template <typename T>
void MultibodyPlant<T>::ValidateGeometryInput(
    const systems::Context<T>& context,
    const systems::OutputPort<T>& output_port) const {
  if (!IsValidGeometryInput(context)) {
    ThrowForDisconnectedGeometryPort(fmt::format(
        "You've tried evaluating MultibodyPlant's '{}' output port.",
        output_port.get_name()));
  }
}

template <typename T>
bool MultibodyPlant<T>::IsValidGeometryInput(
    const systems::Context<T>& context) const {
  return num_collision_geometries() == 0 ||
         get_geometry_query_input_port().HasValue(context);
}

template <typename T>
std::pair<T, T> MultibodyPlant<T>::GetPointContactParameters(
    geometry::GeometryId id,
    const geometry::SceneGraphInspector<T>& inspector) const {
  const geometry::ProximityProperties* prop =
      inspector.GetProximityProperties(id);
  DRAKE_DEMAND(prop != nullptr);
  return std::pair(prop->template GetPropertyOrDefault<T>(
                       geometry::internal::kMaterialGroup,
                       geometry::internal::kPointStiffness,
                       penalty_method_contact_parameters_.geometry_stiffness),
                   prop->template GetPropertyOrDefault<T>(
                       geometry::internal::kMaterialGroup,
                       geometry::internal::kHcDissipation,
                       penalty_method_contact_parameters_.dissipation));
}

template <typename T>
const CoulombFriction<double>& MultibodyPlant<T>::GetCoulombFriction(
    geometry::GeometryId id,
    const geometry::SceneGraphInspector<T>& inspector) const {
  const geometry::ProximityProperties* prop =
      inspector.GetProximityProperties(id);
  DRAKE_DEMAND(prop != nullptr);
  DRAKE_THROW_UNLESS(prop->HasProperty(geometry::internal::kMaterialGroup,
                                       geometry::internal::kFriction));
  return prop->GetProperty<CoulombFriction<double>>(
      geometry::internal::kMaterialGroup, geometry::internal::kFriction);
}

template <typename T>
void MultibodyPlant<T>::ApplyDefaultCollisionFilters() {
  DRAKE_DEMAND(geometry_source_is_registered());
  if (adjacent_bodies_collision_filters_) {
    // Disallow collisions between adjacent bodies. Adjacency is implied by the
    // existence of a joint between bodies, except in the case of 6-dof joints
    // or joints in which the parent body is `world`.
    for (JointIndex j{0}; j < num_joints(); ++j) {
      const Joint<T>& joint = get_joint(j);
      const RigidBody<T>& child = joint.child_body();
      const RigidBody<T>& parent = joint.parent_body();
      if (parent.index() == world_index()) continue;
      if (joint.type_name() == QuaternionFloatingJoint<T>::kTypeName) continue;
      std::optional<FrameId> child_id = GetBodyFrameIdIfExists(child.index());
      std::optional<FrameId> parent_id = GetBodyFrameIdIfExists(parent.index());

      if (child_id && parent_id) {
        scene_graph_->collision_filter_manager().Apply(
            CollisionFilterDeclaration(CollisionFilterScope::kOmitDeformable)
                .ExcludeBetween(geometry::GeometrySet(*child_id),
                                geometry::GeometrySet(*parent_id)));
      }
    }
  }
  // We explicitly exclude collisions within welded subgraphs.
  std::vector<std::set<BodyIndex>> subgraphs =
      internal_tree().multibody_graph().FindSubgraphsOfWeldedBodies();
  for (const auto& subgraph : subgraphs) {
    // Only operate on non-trivial weld subgraphs.
    if (subgraph.size() <= 1) {
      continue;
    }
    // Map body indices to pointers.
    std::vector<const RigidBody<T>*> subgraph_bodies;
    for (BodyIndex body_index : subgraph) {
      subgraph_bodies.push_back(&get_body(body_index));
    }
    auto geometries = CollectRegisteredGeometries(subgraph_bodies);
    scene_graph_->collision_filter_manager().Apply(
        CollisionFilterDeclaration(CollisionFilterScope::kOmitDeformable)
            .ExcludeWithin(geometries));
  }
}

template <typename T>
void MultibodyPlant<T>::ExcludeCollisionGeometriesWithCollisionFilterGroupPair(
    const std::pair<std::string, geometry::GeometrySet>&
        collision_filter_group_a,
    const std::pair<std::string, geometry::GeometrySet>&
        collision_filter_group_b) {
  DRAKE_DEMAND(!is_finalized());
  DRAKE_DEMAND(geometry_source_is_registered());

  if (collision_filter_group_a.first == collision_filter_group_b.first) {
    scene_graph_->collision_filter_manager().Apply(
        CollisionFilterDeclaration(CollisionFilterScope::kOmitDeformable)
            .ExcludeWithin(collision_filter_group_a.second));
  } else {
    scene_graph_->collision_filter_manager().Apply(
        CollisionFilterDeclaration(CollisionFilterScope::kOmitDeformable)
            .ExcludeBetween(collision_filter_group_a.second,
                            collision_filter_group_b.second));
  }
}

template <typename T>
BodyIndex MultibodyPlant<T>::FindBodyByGeometryId(
    GeometryId geometry_id) const {
  if (!geometry_id.is_valid()) {
    throw std::logic_error(
        "MultibodyPlant received contact results for a null GeometryId");
  }
  const auto iter = geometry_id_to_body_index_.find(geometry_id);
  if (iter != geometry_id_to_body_index_.end()) {
    return iter->second;
  }
  throw std::logic_error(fmt::format(
      "MultibodyPlant received contact results for GeometryId {}, but that"
      " ID is not known to this plant",
      geometry_id));
}

template <typename T>
void MultibodyPlant<T>::SetDiscreteUpdateManager(
    std::unique_ptr<internal::DiscreteUpdateManager<T>> manager) {
  // N.B. This requirement is really more important on the side of the
  // manager's constructor, since most likely it'll need MBP's topology at
  // least to build the contact problem. However, here we play safe and demand
  // finalization right here.
  DRAKE_MBP_THROW_IF_NOT_FINALIZED();
  DRAKE_DEMAND(is_discrete());
  DRAKE_DEMAND(manager != nullptr);
  manager->SetOwningMultibodyPlant(this);
  discrete_update_manager_ = std::move(manager);
  RemoveUnsupportedScalars(*discrete_update_manager_);
}

template <typename T>
void MultibodyPlant<T>::AddPhysicalModel(
    std::unique_ptr<PhysicalModel<T>> model) {
  // TODO(xuchenhan-tri): Guard against the same type of model being registered
  //  more than once.
  DRAKE_MBP_THROW_IF_FINALIZED();
  DRAKE_DEMAND(model != nullptr);
  auto& added_model = physical_models_.emplace_back(std::move(model));
  RemoveUnsupportedScalars(*added_model);
}

template <typename T>
std::vector<const PhysicalModel<T>*> MultibodyPlant<T>::physical_models()
    const {
  std::vector<const PhysicalModel<T>*> result;
  for (const std::unique_ptr<PhysicalModel<T>>& model : physical_models_) {
    result.emplace_back(model.get());
  }
  return result;
}

template <typename T>
void MultibodyPlant<T>::set_penetration_allowance(
    double penetration_allowance) {
  if (penetration_allowance <= 0) {
    throw std::logic_error(
        "set_penetration_allowance(): penetration_allowance must be strictly "
        "positive.");
  }

  penetration_allowance_ = penetration_allowance;
  // We update the point contact parameters when this method is called
  // post-finalize.
  if (this->is_finalized())
    EstimatePointContactParameters(penetration_allowance);
}

template <typename T>
VectorX<T> MultibodyPlant<T>::GetDefaultPositions() const {
  DRAKE_MBP_THROW_IF_NOT_FINALIZED();
  VectorX<T> q;
  q.setConstant(num_positions(), std::numeric_limits<double>::quiet_NaN());
  for (JointIndex i{0}; i < num_joints(); ++i) {
    const Joint<T>& joint = get_joint(i);
    q.segment(joint.position_start(), joint.num_positions()) =
        joint.default_positions();
  }
  return q;
}

template <typename T>
VectorX<T> MultibodyPlant<T>::GetDefaultPositions(
    ModelInstanceIndex model_instance) const {
  DRAKE_MBP_THROW_IF_NOT_FINALIZED();
  const VectorX<T> q = GetDefaultPositions();
  const VectorX<T> q_instance =
      internal_tree().GetPositionsFromArray(model_instance, q);
  return q_instance;
}

template <typename T>
void MultibodyPlant<T>::SetDefaultPositions(
    const Eigen::Ref<const Eigen::VectorXd>& q) {
  DRAKE_MBP_THROW_IF_NOT_FINALIZED();
  DRAKE_THROW_UNLESS(q.size() == num_positions());
  for (JointIndex i{0}; i < num_joints(); ++i) {
    Joint<T>& joint = get_mutable_joint(i);
    joint.set_default_positions(
        q.segment(joint.position_start(), joint.num_positions()));
  }
}

template <typename T>
void MultibodyPlant<T>::SetDefaultPositions(
    ModelInstanceIndex model_instance,
    const Eigen::Ref<const Eigen::VectorXd>& q_instance) {
  DRAKE_MBP_THROW_IF_NOT_FINALIZED();
  DRAKE_THROW_UNLESS(q_instance.size() == num_positions(model_instance));
  VectorX<T> q_T(num_positions());
  internal_tree().SetPositionsInArray(model_instance, q_instance.cast<T>(),
                                      &q_T);
  Eigen::VectorXd q = ExtractDoubleOrThrow(q_T);
  for (JointIndex i : GetJointIndices(model_instance)) {
    Joint<T>& joint = get_mutable_joint(i);
    joint.set_default_positions(
        q.segment(joint.position_start(), joint.num_positions()));
  }
}

template <typename T>
std::vector<std::string> MultibodyPlant<T>::GetPositionNames(
    bool add_model_instance_prefix, bool always_add_suffix) const {
  DRAKE_MBP_THROW_IF_NOT_FINALIZED();
  std::vector<std::string> names(num_positions());

  for (int joint_index = 0; joint_index < num_joints(); ++joint_index) {
    const Joint<T>& joint = get_joint(JointIndex(joint_index));
    const std::string prefix =
        add_model_instance_prefix
            ? fmt::format("{}_", GetModelInstanceName(joint.model_instance()))
            : "";
    for (int i = 0; i < joint.num_positions(); ++i) {
      const std::string suffix =
          always_add_suffix || joint.num_positions() > 1
              ? fmt::format("_{}", joint.position_suffix(i))
              : "";
      names[joint.position_start() + i] =
          fmt::format("{}{}{}", prefix, joint.name(), suffix);
    }
  }
  return names;
}

template <typename T>
std::vector<std::string> MultibodyPlant<T>::GetPositionNames(
    ModelInstanceIndex model_instance, bool add_model_instance_prefix,
    bool always_add_suffix) const {
  DRAKE_MBP_THROW_IF_NOT_FINALIZED();
  std::vector<std::string> names(num_positions(model_instance));
  std::vector<JointIndex> joint_indices = GetJointIndices(model_instance);
  // The offset into the position array is the position_start of the first
  // mobilizer in the tree; here we just take the minimum.
  int position_offset = num_positions();
  for (const auto& joint_index : joint_indices) {
    position_offset =
        std::min(position_offset, get_joint(joint_index).position_start());
  }

  for (const auto& joint_index : joint_indices) {
    const Joint<T>& joint = get_joint(joint_index);
    // Sanity check: joint positions are in range.
    DRAKE_DEMAND(joint.position_start() >= position_offset);
    DRAKE_DEMAND(joint.position_start() + joint.num_positions() -
                     position_offset <=
                 ssize(names));

    const std::string prefix =
        add_model_instance_prefix
            ? fmt::format("{}_", GetModelInstanceName(model_instance))
            : "";
    for (int i = 0; i < joint.num_positions(); ++i) {
      const std::string suffix =
          always_add_suffix || joint.num_positions() > 1
              ? fmt::format("_{}", joint.position_suffix(i))
              : "";
      names[joint.position_start() + i - position_offset] =
          fmt::format("{}{}{}", prefix, joint.name(), suffix);
    }
  }
  return names;
}

template <typename T>
std::vector<std::string> MultibodyPlant<T>::GetVelocityNames(
    bool add_model_instance_prefix, bool always_add_suffix) const {
  DRAKE_MBP_THROW_IF_NOT_FINALIZED();
  std::vector<std::string> names(num_velocities());

  for (int joint_index = 0; joint_index < num_joints(); ++joint_index) {
    const Joint<T>& joint = get_joint(JointIndex(joint_index));
    const std::string prefix =
        add_model_instance_prefix
            ? fmt::format("{}_", GetModelInstanceName(joint.model_instance()))
            : "";
    for (int i = 0; i < joint.num_velocities(); ++i) {
      const std::string suffix =
          always_add_suffix || joint.num_velocities() > 1
              ? fmt::format("_{}", joint.velocity_suffix(i))
              : "";
      names[joint.velocity_start() + i] =
          fmt::format("{}{}{}", prefix, joint.name(), suffix);
    }
  }
  return names;
}

template <typename T>
std::vector<std::string> MultibodyPlant<T>::GetVelocityNames(
    ModelInstanceIndex model_instance, bool add_model_instance_prefix,
    bool always_add_suffix) const {
  DRAKE_MBP_THROW_IF_NOT_FINALIZED();
  std::vector<std::string> names(num_velocities(model_instance));
  std::vector<JointIndex> joint_indices = GetJointIndices(model_instance);
  // The offset into the velocity array is the velocity_start of the first
  // mobilizer in the tree; here we just take the minimum.
  int velocity_offset = num_velocities();
  for (const auto& joint_index : joint_indices) {
    velocity_offset =
        std::min(velocity_offset, get_joint(joint_index).velocity_start());
  }

  for (const auto& joint_index : joint_indices) {
    const Joint<T>& joint = get_joint(joint_index);
    // Sanity check: joint velocities are in range.
    DRAKE_DEMAND(joint.velocity_start() >= velocity_offset);
    DRAKE_DEMAND(joint.velocity_start() + joint.num_velocities() -
                     velocity_offset <=
                 ssize(names));

    const std::string prefix =
        add_model_instance_prefix
            ? fmt::format("{}_", GetModelInstanceName(model_instance))
            : "";
    for (int i = 0; i < joint.num_velocities(); ++i) {
      const std::string suffix =
          always_add_suffix || joint.num_velocities() > 1
              ? fmt::format("_{}", joint.velocity_suffix(i))
              : "";
      names[joint.velocity_start() + i - velocity_offset] =
          fmt::format("{}{}{}", prefix, joint.name(), suffix);
    }
  }
  return names;
}

template <typename T>
std::vector<std::string> MultibodyPlant<T>::GetStateNames(
    bool add_model_instance_prefix) const {
  std::vector<std::string> names =
      GetPositionNames(add_model_instance_prefix, true /* always_add_suffix */);
  std::vector<std::string> velocity_names =
      GetVelocityNames(add_model_instance_prefix, true /* always_add_suffix */);
  names.insert(names.end(), std::make_move_iterator(velocity_names.begin()),
               std::make_move_iterator(velocity_names.end()));
  return names;
}

template <typename T>
std::vector<std::string> MultibodyPlant<T>::GetStateNames(
    ModelInstanceIndex model_instance, bool add_model_instance_prefix) const {
  std::vector<std::string> names = GetPositionNames(
      model_instance, add_model_instance_prefix, true /* always_add_suffix */);
  std::vector<std::string> velocity_names = GetVelocityNames(
      model_instance, add_model_instance_prefix, true /* always_add_suffix */);
  names.insert(names.end(), std::make_move_iterator(velocity_names.begin()),
               std::make_move_iterator(velocity_names.end()));
  return names;
}

template <typename T>
std::vector<std::string> MultibodyPlant<T>::GetActuatorNames(
    bool add_model_instance_prefix) const {
  DRAKE_MBP_THROW_IF_NOT_FINALIZED();
  std::vector<std::string> names(num_actuators());

  for (int actuator_index = 0; actuator_index < num_actuators();
       ++actuator_index) {
    const JointActuator<T>& actuator =
        get_joint_actuator(JointActuatorIndex(actuator_index));
    const std::string prefix =
        add_model_instance_prefix
            ? fmt::format("{}_",
                          GetModelInstanceName(actuator.model_instance()))
            : "";
    // TODO(russt): Need to add actuator name suffix to JointActuator and loop
    // over actuator.num_inputs() if we ever actually support actuators with
    // multiple inputs.
    DRAKE_DEMAND(actuator.num_inputs() == 1);
    names[actuator.input_start()] =
        fmt::format("{}{}", prefix, actuator.name());
  }
  return names;
}

template <typename T>
std::vector<std::string> MultibodyPlant<T>::GetActuatorNames(
    ModelInstanceIndex model_instance, bool add_model_instance_prefix) const {
  DRAKE_MBP_THROW_IF_NOT_FINALIZED();
  std::vector<std::string> names(num_actuators(model_instance));
  std::vector<JointActuatorIndex> actuator_indices =
      GetJointActuatorIndices(model_instance);
  // The offset into the actuation array is the start of the first
  // mobilizer in the tree; here we just take the minimum.
  int offset = num_actuators();
  for (const auto& actuator_index : actuator_indices) {
    offset = std::min(offset, get_joint_actuator(actuator_index).input_start());
  }

  for (const auto& actuator_index : actuator_indices) {
    const JointActuator<T>& actuator = get_joint_actuator(actuator_index);
    // Sanity check: indices are in range.
    DRAKE_DEMAND(actuator.input_start() >= offset);
    DRAKE_DEMAND(actuator.input_start() - offset < ssize(names));

    const std::string prefix =
        add_model_instance_prefix
            ? fmt::format("{}_", GetModelInstanceName(model_instance))
            : "";
    // TODO(russt): Need to add actuator name suffix to JointActuator and loop
    // over actuator.num_inputs() if we ever actually support actuators with
    // multiple inputs.
    DRAKE_DEMAND(actuator.num_inputs() == 1);
    names[actuator.input_start() - offset] =
        fmt::format("{}{}", prefix, actuator.name());
  }
  return names;
}

template <typename T>
void MultibodyPlant<T>::EstimatePointContactParameters(
    double penetration_allowance) {
  // Default to Earth's gravity for this estimation.
  const UniformGravityFieldElement<T>& gravity = gravity_field();
  const double g = (!gravity.gravity_vector().isZero())
                       ? gravity.gravity_vector().norm()
                       : UniformGravityFieldElement<double>::kDefaultStrength;

  // TODO(amcastro-tri): Improve this heuristics in future PR's for when there
  // are several flying objects and fixed base robots (E.g.: manipulation
  // cases.)

  // The heuristic now is very simple. We should update it to:
  //  - Only scan free bodies for weight.
  //  - Consider an estimate of maximum velocities (context dependent).
  // Right now we are being very conservative and use the maximum mass in the
  // system.
  double mass = 0.0;
  for (BodyIndex body_index(0); body_index < num_bodies(); ++body_index) {
    const RigidBody<T>& body = get_body(body_index);
    mass = std::max(mass, body.default_mass());
  }

  // For now, we use the model of a critically damped spring mass oscillator
  // to estimate these parameters: mẍ+cẋ+kx=mg
  // Notice however that normal forces are computed according to: fₙ=kx(1+dẋ)
  // which translate to a second order oscillator of the form:
  // mẍ+(kdx)ẋ+kx=mg
  // Therefore, for this more complex, non-linear, oscillator, we estimate the
  // damping constant d using a time scale related to the free oscillation
  // (omega below) and the requested penetration allowance as a length scale.

  // We first estimate the combined stiffness based on static equilibrium.
  const double combined_stiffness = mass * g / penetration_allowance;
  // Frequency associated with the combined_stiffness above.
  const double omega = sqrt(combined_stiffness / mass);

  // Estimated contact time scale. The relative velocity of objects coming into
  // contact goes to zero in this time scale.
  const double time_scale = 1.0 / omega;

  // Damping ratio for a critically damped model. We could allow users to set
  // this. Right now, critically damp the normal direction.
  // This corresponds to a non-penetraion constraint in the limit for
  // contact_penetration_allowance_ going to zero (no bounce off).
  const double damping_ratio = 1.0;
  // We form the dissipation (with units of 1/velocity) using dimensional
  // analysis. Thus we use 1/omega for the time scale and penetration_allowance
  // for the length scale. We then scale it by the damping ratio.
  const double dissipation = damping_ratio * time_scale / penetration_allowance;

  // Final parameters used in the penalty method:
  //
  // Before #13630 this method estimated an effective "combined" stiffness.
  // That is, penalty_method_contact_parameters_.geometry_stiffness (previously
  // called penalty_method_contact_parameters_.stiffness) was the desired
  // stiffness of the contact pair. Post #13630, the semantics of this variable
  // changes to "stiffness per contact geometry". Therefore, in order to
  // maintain backwards compatibility for sims run pre #13630, we include now a
  // factor of 2 so that when two geometries have the same stiffness, the
  // combined stiffness reduces to combined_stiffness.
  //
  // Stiffness in the penalty method is calculated as a combination of
  // individual stiffness parameters per geometry. The variable
  // `combined_stiffness` as calculated here is a combined stiffness, but
  // `penalty_method_contact_parameters_.geometry_stiffness` stores the
  // parameter for an individual geometry. Combined stiffness, for geometries
  // with individual stiffnesses k1 and k2 respectively, is defined as:
  //   Kc = (k1*k2) / (k1 + k2)
  // If we have a desired combined stiffness Kd (for two geometries with
  // default heuristically computed parameters), setting k1 = k2 = 2 * Kd
  // results in the correct combined stiffness:
  //   Kc = (2*Kd*2*Kd) / (2*Kd + 2*Kd) = Kd
  // Therefore we set the `geometry_stiffness` to 2*`combined_stiffness`.
  penalty_method_contact_parameters_.geometry_stiffness =
      2 * combined_stiffness;
  penalty_method_contact_parameters_.dissipation = dissipation;
  // The time scale can be requested to hint the integrator's time step.
  penalty_method_contact_parameters_.time_scale = time_scale;
}

template <typename T>
void MultibodyPlant<T>::CalcPointPairPenetrations(
    const systems::Context<T>& context,
    std::vector<PenetrationAsPointPair<T>>* output) const {
  this->ValidateContext(context);
  if (num_collision_geometries() > 0) {
    const auto& query_object = EvalGeometryQueryInput(context, __func__);
    *output = query_object.ComputePointPairPenetration();
  } else {
    output->clear();
  }
}

template <typename T>
void MultibodyPlant<T>::CopyContactResultsOutput(
    const systems::Context<T>& context,
    ContactResults<T>* contact_results) const {
  this->ValidateContext(context);

  // Guard against failure to acquire the geometry input deep in the call graph.
  ValidateGeometryInput(context, get_contact_results_output_port());

  DRAKE_DEMAND(contact_results != nullptr);
  *contact_results = EvalContactResults(context);
}

template <typename T>
void MultibodyPlant<T>::CalcContactResultsContinuous(
    const systems::Context<T>& context,
    ContactResults<T>* contact_results) const {
  this->ValidateContext(context);
  DRAKE_DEMAND(!is_discrete());
  DRAKE_DEMAND(contact_results != nullptr);
  contact_results->Clear();
  contact_results->set_plant(this);
  if (num_collision_geometries() == 0) return;

  switch (contact_model_) {
    case ContactModel::kPoint:
      AppendContactResultsContinuousPointPair(context, contact_results);
      break;

    case ContactModel::kHydroelastic:
      AppendContactResultsContinuousHydroelastic(context, contact_results);
      break;

    case ContactModel::kHydroelasticWithFallback:
      // Simply merge the contributions of each contact representation.
      AppendContactResultsContinuousPointPair(context, contact_results);
      AppendContactResultsContinuousHydroelastic(context, contact_results);
      break;
  }
}

template <>
void MultibodyPlant<symbolic::Expression>::
    AppendContactResultsContinuousHydroelastic(
        const Context<symbolic::Expression>&,
        ContactResults<symbolic::Expression>*) const {
  throw std::logic_error(
      "This method doesn't support T = symbolic::Expression.");
}

template <typename T>
void MultibodyPlant<T>::AppendContactResultsContinuousHydroelastic(
    const systems::Context<T>& context,
    ContactResults<T>* contact_results) const {
  this->ValidateContext(context);
  DRAKE_DEMAND(contact_results != nullptr);
  DRAKE_DEMAND(contact_results->plant() == this);
  const internal::HydroelasticContactInfoAndBodySpatialForces<T>&
      contact_info_and_spatial_body_forces =
          EvalHydroelasticContactForces(context);
  for (const HydroelasticContactInfo<T>& contact_info :
       contact_info_and_spatial_body_forces.contact_info) {
    // Note: caching dependencies guarantee that the lifetime of contact_info is
    // valid for the lifetime of the contact results.
    contact_results->AddContactInfo(&contact_info);
  }
}

template <typename T>
void MultibodyPlant<T>::AppendContactResultsContinuousPointPair(
    const systems::Context<T>& context,
    ContactResults<T>* contact_results) const {
  this->ValidateContext(context);
  DRAKE_DEMAND(contact_results != nullptr);
  DRAKE_DEMAND(contact_results->plant() == this);

  const std::vector<PenetrationAsPointPair<T>>& point_pairs =
      EvalPointPairPenetrations(context);

  const internal::PositionKinematicsCache<T>& pc =
      EvalPositionKinematics(context);
  const internal::VelocityKinematicsCache<T>& vc =
      EvalVelocityKinematics(context);

  const geometry::QueryObject<T>& query_object =
      EvalGeometryQueryInput(context, __func__);
  const geometry::SceneGraphInspector<T>& inspector = query_object.inspector();

  for (size_t icontact = 0; icontact < point_pairs.size(); ++icontact) {
    const auto& pair = point_pairs[icontact];
    const GeometryId geometryA_id = pair.id_A;
    const GeometryId geometryB_id = pair.id_B;

    const BodyIndex bodyA_index = FindBodyByGeometryId(geometryA_id);
    const BodyIndex bodyB_index = FindBodyByGeometryId(geometryB_id);

    internal::MobodIndex bodyA_mobod_index =
        get_body(bodyA_index).mobod_index();
    internal::MobodIndex bodyB_mobod_index =
        get_body(bodyB_index).mobod_index();

    // Penetration depth, > 0 during pair.
    const T& x = pair.depth;
    DRAKE_ASSERT(x >= 0);
    const Vector3<T>& nhat_BA_W = pair.nhat_BA_W;
    const Vector3<T>& p_WCa = pair.p_WCa;
    const Vector3<T>& p_WCb = pair.p_WCb;

    // Contact point C.
    const Vector3<T> p_WC = 0.5 * (p_WCa + p_WCb);

    // Contact point position on body A.
    const Vector3<T>& p_WAo = pc.get_X_WB(bodyA_mobod_index).translation();
    const Vector3<T>& p_CoAo_W = p_WAo - p_WC;

    // Contact point position on body B.
    const Vector3<T>& p_WBo = pc.get_X_WB(bodyB_mobod_index).translation();
    const Vector3<T>& p_CoBo_W = p_WBo - p_WC;

    // Separation velocity, > 0  if objects separate.
    const Vector3<T> v_WAc =
        vc.get_V_WB(bodyA_mobod_index).Shift(-p_CoAo_W).translational();
    const Vector3<T> v_WBc =
        vc.get_V_WB(bodyB_mobod_index).Shift(-p_CoBo_W).translational();
    const Vector3<T> v_AcBc_W = v_WBc - v_WAc;

    // if xdot = vn > 0 ==> they are getting closer.
    const T vn = v_AcBc_W.dot(nhat_BA_W);

    // Magnitude of the normal force on body A at contact point C.
    const auto [kA, dA] = GetPointContactParameters(geometryA_id, inspector);
    const auto [kB, dB] = GetPointContactParameters(geometryB_id, inspector);
    const auto [k, d] = internal::CombinePointContactParameters(kA, kB, dA, dB);
    const T fn_AC = k * x * (1.0 + d * vn);

    // Acquire friction coefficients and combine them.
    const CoulombFriction<double>& geometryA_friction =
        GetCoulombFriction(geometryA_id, inspector);
    const CoulombFriction<double>& geometryB_friction =
        GetCoulombFriction(geometryB_id, inspector);
    const CoulombFriction<double> combined_friction =
        CalcContactFrictionFromSurfaceProperties(geometryA_friction,
                                                 geometryB_friction);

    if (fn_AC > 0) {
      // Normal force on body A, at C, expressed in W.
      const Vector3<T> fn_AC_W = fn_AC * nhat_BA_W;

      // Compute tangential velocity, that is, v_AcBc projected onto the tangent
      // plane with normal nhat_BA:
      const Vector3<T> vt_AcBc_W = v_AcBc_W - vn * nhat_BA_W;
      // Tangential speed (squared):
      const T vt_squared = vt_AcBc_W.squaredNorm();

      // Consider a value indistinguishable from zero if it is smaller
      // then 1e-14 and test against that value squared.
      const T kNonZeroSqd = 1e-14 * 1e-14;
      // Tangential friction force on A at C, expressed in W.
      Vector3<T> ft_AC_W = Vector3<T>::Zero();
      T slip_velocity = 0;
      if (vt_squared > kNonZeroSqd) {
        slip_velocity = sqrt(vt_squared);
        // Stribeck friction coefficient.
        const T mu_stribeck = friction_model_.ComputeFrictionCoefficient(
            slip_velocity, combined_friction);
        // Tangential direction.
        const Vector3<T> that_W = vt_AcBc_W / slip_velocity;

        // Magnitude of the friction force on A at C.
        const T ft_AC = mu_stribeck * fn_AC;
        ft_AC_W = ft_AC * that_W;
      }

      // Spatial force on body A at C, expressed in the world frame W.
      const SpatialForce<T> F_AC_W(Vector3<T>::Zero(), fn_AC_W + ft_AC_W);

      const Vector3<T> f_Bc_W = -F_AC_W.translational();
      contact_results->AddContactInfo(
          {bodyA_index, bodyB_index, f_Bc_W, p_WC, vn, slip_velocity, pair});
    }
  }
}

template <typename T>
void MultibodyPlant<T>::CalcAndAddContactForcesByPenaltyMethod(
    const systems::Context<T>& context,
    std::vector<SpatialForce<T>>* F_BBo_W_array) const {
  this->ValidateContext(context);
  DRAKE_DEMAND(F_BBo_W_array != nullptr);
  DRAKE_DEMAND(ssize(*F_BBo_W_array) == num_bodies());
  if (num_collision_geometries() == 0) return;

  const ContactResults<T>& contact_results = EvalContactResults(context);

  const internal::PositionKinematicsCache<T>& pc =
      EvalPositionKinematics(context);

  for (int pair_index = 0;
       pair_index < contact_results.num_point_pair_contacts(); ++pair_index) {
    const PointPairContactInfo<T>& contact_info =
        contact_results.point_pair_contact_info(pair_index);
    const PenetrationAsPointPair<T>& pair = contact_info.point_pair();

    const GeometryId geometryA_id = pair.id_A;
    const GeometryId geometryB_id = pair.id_B;

    const BodyIndex bodyA_index = FindBodyByGeometryId(geometryA_id);
    const BodyIndex bodyB_index = FindBodyByGeometryId(geometryB_id);

    const internal::MobodIndex bodyA_mobod_index =
        get_body(bodyA_index).mobod_index();
    const internal::MobodIndex bodyB_mobod_index =
        get_body(bodyB_index).mobod_index();

    // Contact point C.
    const Vector3<T> p_WC = contact_info.contact_point();

    // Contact point position on body A.
    const Vector3<T>& p_WAo = pc.get_X_WB(bodyA_mobod_index).translation();
    const Vector3<T>& p_CoAo_W = p_WAo - p_WC;

    // Contact point position on body B.
    const Vector3<T>& p_WBo = pc.get_X_WB(bodyB_mobod_index).translation();
    const Vector3<T>& p_CoBo_W = p_WBo - p_WC;

    const Vector3<T> f_Bc_W = contact_info.contact_force();
    const SpatialForce<T> F_AC_W(Vector3<T>::Zero(), -f_Bc_W);

    if (bodyA_index != world_index()) {
      // Spatial force on body A at Ao, expressed in W.
      const SpatialForce<T> F_AAo_W = F_AC_W.Shift(p_CoAo_W);
      F_BBo_W_array->at(bodyA_mobod_index) += F_AAo_W;
    }

    if (bodyB_index != world_index()) {
      // Spatial force on body B at Bo, expressed in W.
      const SpatialForce<T> F_BBo_W = -F_AC_W.Shift(p_CoBo_W);
      F_BBo_W_array->at(bodyB_mobod_index) += F_BBo_W;
    }
  }
}

template <>
void MultibodyPlant<symbolic::Expression>::CalcHydroelasticContactForces(
    const Context<symbolic::Expression>&,
    internal::HydroelasticContactInfoAndBodySpatialForces<
        symbolic::Expression>*) const {
  throw std::logic_error(
      "This method doesn't support T = symbolic::Expression.");
}

template <typename T>
void MultibodyPlant<T>::CalcHydroelasticContactForces(
    const Context<T>& context,
    internal::HydroelasticContactInfoAndBodySpatialForces<T>*
        contact_info_and_body_forces) const {
  this->ValidateContext(context);
  DRAKE_DEMAND(contact_info_and_body_forces != nullptr);

  std::vector<SpatialForce<T>>& F_BBo_W_array =
      contact_info_and_body_forces->F_BBo_W_array;
  DRAKE_DEMAND(ssize(F_BBo_W_array) == num_bodies());
  std::vector<HydroelasticContactInfo<T>>& contact_info =
      contact_info_and_body_forces->contact_info;

  // Initialize the body forces to zero.
  F_BBo_W_array.assign(num_bodies(), SpatialForce<T>::Zero());
  if (num_collision_geometries() == 0) return;

  const std::vector<ContactSurface<T>>& all_surfaces =
      EvalContactSurfaces(context);

  // Reserve memory here to keep from repeatedly allocating heap storage in the
  // loop below.
  contact_info.clear();
  contact_info.reserve(all_surfaces.size());

  internal::HydroelasticTractionCalculator<T> traction_calculator(
      friction_model_.stiction_tolerance());

  const auto& query_object = EvalGeometryQueryInput(context, __func__);
  const geometry::SceneGraphInspector<T>& inspector = query_object.inspector();

  for (const ContactSurface<T>& surface : all_surfaces) {
    const GeometryId geometryM_id = surface.id_M();
    const GeometryId geometryN_id = surface.id_N();

    const ProximityProperties* propM =
        inspector.GetProximityProperties(geometryM_id);
    const ProximityProperties* propN =
        inspector.GetProximityProperties(geometryN_id);
    DRAKE_DEMAND(propM != nullptr);
    DRAKE_DEMAND(propN != nullptr);
    DRAKE_THROW_UNLESS(propM->HasProperty(geometry::internal::kMaterialGroup,
                                          geometry::internal::kFriction));
    DRAKE_THROW_UNLESS(propN->HasProperty(geometry::internal::kMaterialGroup,
                                          geometry::internal::kFriction));

    const CoulombFriction<double>& geometryM_friction =
        propM->GetProperty<CoulombFriction<double>>(
            geometry::internal::kMaterialGroup, geometry::internal::kFriction);
    const CoulombFriction<double>& geometryN_friction =
        propN->GetProperty<CoulombFriction<double>>(
            geometry::internal::kMaterialGroup, geometry::internal::kFriction);

    // Compute combined friction coefficient.
    const CoulombFriction<double> combined_friction =
        CalcContactFrictionFromSurfaceProperties(geometryM_friction,
                                                 geometryN_friction);
    const double dynamic_friction = combined_friction.dynamic_friction();

    // Get the bodies that the two geometries are affixed to. We'll call these
    // A and B.
    const BodyIndex bodyA_index = FindBodyByGeometryId(geometryM_id);
    const BodyIndex bodyB_index = FindBodyByGeometryId(geometryN_id);
    const RigidBody<T>& bodyA = get_body(bodyA_index);
    const RigidBody<T>& bodyB = get_body(bodyB_index);

    // The poses and spatial velocities of bodies A and B.
    const RigidTransform<T>& X_WA = bodyA.EvalPoseInWorld(context);
    const RigidTransform<T>& X_WB = bodyB.EvalPoseInWorld(context);
    const SpatialVelocity<T>& V_WA = bodyA.EvalSpatialVelocityInWorld(context);
    const SpatialVelocity<T>& V_WB = bodyB.EvalSpatialVelocityInWorld(context);

    // Pack everything calculator needs.
    typename internal::HydroelasticTractionCalculator<T>::Data data(
        X_WA, X_WB, V_WA, V_WB, &surface);

    // Combined Hunt & Crossley dissipation.
    const hydroelastics::internal::HydroelasticEngine<T> hydroelastics_engine;
    const double dissipation = hydroelastics_engine.CalcCombinedDissipation(
        geometryM_id, geometryN_id, inspector);

    // Integrate the hydroelastic traction field over the contact surface.
    std::vector<HydroelasticQuadraturePointData<T>> traction_output;
    SpatialForce<T> F_Ac_W;
    traction_calculator.ComputeSpatialForcesAtCentroidFromHydroelasticModel(
        data, dissipation, dynamic_friction, &traction_output, &F_Ac_W);

    // Shift the traction at the centroid to tractions at the body origins.
    SpatialForce<T> F_Ao_W, F_Bo_W;
    traction_calculator.ShiftSpatialForcesAtCentroidToBodyOrigins(
        data, F_Ac_W, &F_Ao_W, &F_Bo_W);

    if (bodyA_index != world_index()) {
      F_BBo_W_array.at(bodyA.mobod_index()) += F_Ao_W;
    }

    if (bodyB_index != world_index()) {
      F_BBo_W_array.at(bodyB.mobod_index()) += F_Bo_W;
    }

    // Add the information for contact reporting.
    contact_info.emplace_back(&surface, F_Ac_W, std::move(traction_output));
  }
}

template <typename T>
void MultibodyPlant<T>::AddInForcesFromInputPorts(
    const drake::systems::Context<T>& context,
    MultibodyForces<T>* forces) const {
  this->ValidateContext(context);
  AddAppliedExternalGeneralizedForces(context, forces);
  AddAppliedExternalSpatialForces(context, forces);
  AddJointActuationForces(context, &forces->mutable_generalized_forces());
}

template <typename T>
void MultibodyPlant<T>::AddAppliedExternalGeneralizedForces(
    const systems::Context<T>& context, MultibodyForces<T>* forces) const {
  this->ValidateContext(context);
  // If there are applied generalized forces, add them in.
  const InputPort<T>& applied_generalized_force_input =
      this->get_input_port(applied_generalized_force_input_port_);
  if (applied_generalized_force_input.HasValue(context)) {
    const VectorX<T>& applied_generalized_force =
        applied_generalized_force_input.Eval(context);
    if (applied_generalized_force.hasNaN()) {
      throw std::runtime_error(
          "Detected NaN in applied generalized force input port.");
    }
    forces->mutable_generalized_forces() += applied_generalized_force;
  }
}

template <typename T>
void MultibodyPlant<T>::CalcGeneralizedForces(
    const systems::Context<T>& context, const MultibodyForces<T>& forces,
    VectorX<T>* generalized_forces) const {
  this->ValidateContext(context);
  DRAKE_THROW_UNLESS(forces.CheckHasRightSizeForModel(*this));
  DRAKE_THROW_UNLESS(generalized_forces != nullptr);
  generalized_forces->resize(num_velocities());
  // Heap allocate the necessary workspace.
  // TODO(amcastro-tri): Get rid of these heap allocations.
  std::vector<SpatialAcceleration<T>> A_scratch(num_bodies());
  std::vector<SpatialForce<T>> F_scratch(num_bodies());
  const VectorX<T> zero_vdot = VectorX<T>::Zero(num_velocities());
  // TODO(amcastro-tri): For performance, update this implementation to exclude
  // terms involving accelerations.
  const bool zero_velocities = true;
  internal_tree().CalcInverseDynamics(
      context, zero_vdot, forces.body_forces(), forces.generalized_forces(),
      zero_velocities, &A_scratch, &F_scratch, generalized_forces);
  *generalized_forces = -*generalized_forces;
}

template <typename T>
void MultibodyPlant<T>::AddAppliedExternalSpatialForces(
    const systems::Context<T>& context, MultibodyForces<T>* forces) const {
  // Get the mutable applied external spatial forces vector
  // (a.k.a., body force vector).
  this->ValidateContext(context);
  std::vector<SpatialForce<T>>& F_BBo_W_array = forces->mutable_body_forces();

  // Evaluate the input port; if it's not connected, return now.
  const auto* applied_input = this->template EvalInputValue<
      std::vector<ExternallyAppliedSpatialForce<T>>>(
      context, applied_spatial_force_input_port_);
  if (!applied_input) return;

  // Helper to throw a useful message if the input contains NaN.
  auto throw_if_contains_nan = [this](const ExternallyAppliedSpatialForce<T>&
                                          external_spatial_force) {
    const SpatialForce<T>& spatial_force = external_spatial_force.F_Bq_W;
    if (external_spatial_force.p_BoBq_B.hasNaN() ||
        spatial_force.rotational().hasNaN() ||
        spatial_force.translational().hasNaN()) {
      throw std::runtime_error(fmt::format(
          "Spatial force applied on body {} contains NaN.",
          internal_tree().get_body(external_spatial_force.body_index).name()));
    }
  };
  // Loop over all forces.
  for (const auto& force_structure : *applied_input) {
    throw_if_contains_nan(force_structure);
    const BodyIndex body_index = force_structure.body_index;
    const RigidBody<T>& body = get_body(body_index);
    const auto body_mobod_index = body.mobod_index();

    // Get the pose for this body in the world frame.
    const RigidTransform<T>& X_WB = EvalBodyPoseInWorld(context, body);

    // Get the position vector from the body origin (Bo) to the point of
    // force application (Bq), expressed in the world frame (W).
    const Vector3<T> p_BoBq_W = X_WB.rotation() * force_structure.p_BoBq_B;

    // Shift the spatial force from Bq to Bo.
    F_BBo_W_array[body_mobod_index] += force_structure.F_Bq_W.Shift(-p_BoBq_W);
  }
}

template <typename T>
void MultibodyPlant<T>::AddJointActuationForces(
    const systems::Context<T>& context, VectorX<T>* forces) const {
  this->ValidateContext(context);
  DRAKE_DEMAND(forces != nullptr);
  DRAKE_DEMAND(forces->size() == num_velocities());
  if (num_actuators() > 0) {
    const VectorX<T> u = AssembleActuationInput(context);
    for (JointActuatorIndex actuator_index(0); actuator_index < num_actuators();
         ++actuator_index) {
      const JointActuator<T>& actuator = get_joint_actuator(actuator_index);
      const Joint<T>& joint = actuator.joint();
      // We only support actuators on single dof joints for now.
      DRAKE_DEMAND(joint.num_velocities() == 1);
      (*forces)[joint.velocity_start()] += u[actuator_index];
    }
  }
}

template <typename T>
void MultibodyPlant<T>::AddJointLimitsPenaltyForces(
    const systems::Context<T>& context, MultibodyForces<T>* forces) const {
  this->ValidateContext(context);
  DRAKE_THROW_UNLESS(is_discrete());
  DRAKE_DEMAND(forces != nullptr);

  auto CalcPenaltyForce = [](double lower_limit, double upper_limit,
                             double stiffness, double damping, const T& q,
                             const T& v) {
    DRAKE_DEMAND(lower_limit <= upper_limit);
    DRAKE_DEMAND(stiffness >= 0);
    DRAKE_DEMAND(damping >= 0);

    if (q > upper_limit) {
      const T delta_q = q - upper_limit;
      const T limit_force = -stiffness * delta_q - damping * v;
      using std::min;  // Needed for ADL.
      return min(limit_force, 0.);
    } else if (q < lower_limit) {
      const T delta_q = q - lower_limit;
      const T limit_force = -stiffness * delta_q - damping * v;
      using std::max;  // Needed for ADL.
      return max(limit_force, 0.);
    }
    return T(0.0);
  };

  for (size_t index = 0;
       index < joint_limits_parameters_.joints_with_limits.size(); ++index) {
    const JointIndex joint_index =
        joint_limits_parameters_.joints_with_limits[index];
    const double lower_limit = joint_limits_parameters_.lower_limit[index];
    const double upper_limit = joint_limits_parameters_.upper_limit[index];
    const double stiffness = joint_limits_parameters_.stiffness[index];
    const double damping = joint_limits_parameters_.damping[index];
    const Joint<T>& joint = get_joint(joint_index);

    const T& q = joint.GetOnePosition(context);
    const T& v = joint.GetOneVelocity(context);

    const T penalty_force =
        CalcPenaltyForce(lower_limit, upper_limit, stiffness, damping, q, v);

    joint.AddInOneForce(context, 0, penalty_force, forces);
  }
}

template <typename T>
VectorX<T> MultibodyPlant<T>::AssembleActuationInput(
    const systems::Context<T>& context) const {
  this->ValidateContext(context);

  // Assemble the vector from the model instance input ports.
  // TODO(sherm1) Heap allocation here. Get rid of it.
  // We initialize to zero. Actuation inputs are assumed to have zero values if
  // not connected.
  VectorX<T> actuation_input = VectorX<T>::Zero(num_actuated_dofs());

  // Contribution from the per model-instance input ports.
  for (ModelInstanceIndex model_instance_index(0);
       model_instance_index < num_model_instances(); ++model_instance_index) {
    // Ignore the port if the model instance has no actuated DoFs.
    const int instance_num_dofs = num_actuated_dofs(model_instance_index);
    if (instance_num_dofs == 0) continue;

    const auto& input_port =
        this->get_input_port(instance_actuation_ports_[model_instance_index]);

    if (input_port.HasValue(context)) {
      const auto& u_instance = input_port.Eval(context);
      if (u_instance.hasNaN()) {
        throw std::runtime_error(
            fmt::format("Actuation input port for model "
                        "instance {} contains NaN.",
                        GetModelInstanceName(model_instance_index)));
      }
      SetActuationInArray(model_instance_index, u_instance, &actuation_input);
    }
  }

  // Contribution from the port for the full MultibodyPlant model.
  // Contributions are additive.
  const auto& actuation_port = this->get_input_port(actuation_port_);
  if (actuation_port.HasValue(context)) {
    const auto& u = actuation_port.Eval(context);
    if (u.hasNaN()) {
      throw std::runtime_error(
          "Detected NaN in the actuation input port for all instances.");
    }
    // Contribution is added to the per model-instance contribution.
    actuation_input += u;
  }

  return actuation_input;
}

template <typename T>
void MultibodyPlant<T>::CalcActuationOutput(const systems::Context<T>& context,
                                            BasicVector<T>* actuation) const {
  DRAKE_DEMAND(actuation != nullptr);
  DRAKE_DEMAND(actuation->size() == num_actuated_dofs());
  if (is_discrete()) {
    actuation->SetFromVector(discrete_update_manager_->EvalActuation(context));
  } else {
    actuation->SetFromVector(AssembleActuationInput(context));
  }
}

template <typename T>
VectorX<T> MultibodyPlant<T>::AssembleDesiredStateInput(
    const systems::Context<T>& context) const {
  this->ValidateContext(context);

  // Assemble the vector from the model instance input ports.
  // TODO(amcastro-tri): Heap allocation here. Get rid of it. Make it EvalFoo().
  // Desired states of size 2 * num_actuators() for the full model packed as xd
  // = [qd, vd].
  VectorX<T> xd = VectorX<T>::Zero(2 * num_actuated_dofs());
  auto qd = xd.head(num_actuated_dofs());
  auto vd = xd.tail(num_actuated_dofs());

  for (ModelInstanceIndex model_instance_index(0);
       model_instance_index < num_model_instances(); ++model_instance_index) {
    // Ignore the port if the model instance has no actuated DoFs.
    const int instance_num_u = num_actuated_dofs(model_instance_index);
    const int instance_num_xd = 2 * instance_num_u;
    if (instance_num_xd == 0) continue;

    const auto& xd_input_port =
        this->get_desired_state_input_port(model_instance_index);

    const int num_pd_controlled_actuators =
        NumOfPdControlledActuators(*this, model_instance_index);
    DRAKE_DEMAND(num_pd_controlled_actuators <= instance_num_u);

    // Desired states input port is ignored for models without PD controllers.
    if (num_pd_controlled_actuators == instance_num_u) {
      if (xd_input_port.HasValue(context)) {
        const auto& xd_instance = xd_input_port.Eval(context);
        if (xd_instance.hasNaN()) {
          throw std::runtime_error(
              fmt::format("Desired state input port for model "
                          "instance {} contains NaN.",
                          GetModelInstanceName(model_instance_index)));
        }
        const auto qd_instance = xd_instance.head(instance_num_u);
        SetActuationInArray(model_instance_index, qd_instance, &qd);
        const auto vd_instance = xd_instance.tail(instance_num_u);
        SetActuationInArray(model_instance_index, vd_instance, &vd);
      } else {
        throw std::runtime_error(
            fmt::format("Desired state input port for model "
                        "instance {} not connected.",
                        GetModelInstanceName(model_instance_index)));
      }
    } else if (0 < num_pd_controlled_actuators &&
               num_pd_controlled_actuators < instance_num_u) {
      // Partially controlled model. Not supported.
      throw std::runtime_error(fmt::format(
          "Model {} is partially PD controlled. For PD controlling a model "
          "instance, all of its actuators must have gains defined.",
          GetModelInstanceName(model_instance_index)));
    }
  }

  return xd;
}

template <typename T>
void MultibodyPlant<T>::CalcContactSurfaces(
    const drake::systems::Context<T>& context,
    std::vector<ContactSurface<T>>* contact_surfaces) const {
  this->ValidateContext(context);
  DRAKE_DEMAND(contact_surfaces != nullptr);

  const auto& query_object = EvalGeometryQueryInput(context, __func__);

  *contact_surfaces =
      query_object.ComputeContactSurfaces(get_contact_surface_representation());
}

template <>
void MultibodyPlant<symbolic::Expression>::CalcContactSurfaces(
    const Context<symbolic::Expression>&,
    std::vector<geometry::ContactSurface<symbolic::Expression>>*) const {
  throw std::logic_error(
      "This method doesn't support T = symbolic::Expression.");
}

template <typename T>
void MultibodyPlant<T>::CalcHydroelasticWithFallback(
    const drake::systems::Context<T>& context,
    internal::HydroelasticFallbackCacheData<T>* data) const {
  this->ValidateContext(context);
  DRAKE_DEMAND(data != nullptr);

  if (num_collision_geometries() > 0) {
    const auto& query_object = EvalGeometryQueryInput(context, __func__);
    data->contact_surfaces.clear();
    data->point_pairs.clear();

    query_object.ComputeContactSurfacesWithFallback(
        get_contact_surface_representation(), &data->contact_surfaces,
        &data->point_pairs);
  }
}

template <>
void MultibodyPlant<symbolic::Expression>::CalcHydroelasticWithFallback(
    const drake::systems::Context<symbolic::Expression>&,
    internal::HydroelasticFallbackCacheData<symbolic::Expression>*) const {
  // TODO(SeanCurtis-TRI): Special case the AutoDiff scalar such that it works
  //  as long as there are no collisions -- akin to CalcPointPairPenetrations().
  throw std::domain_error(
      fmt::format("This method doesn't support T = {}.",
                  NiceTypeName::Get<symbolic::Expression>()));
}

template <typename T>
void MultibodyPlant<T>::CalcJointLockingCache(
    const systems::Context<T>& context,
    internal::JointLockingCacheData<T>* data) const {
  DRAKE_DEMAND(data != nullptr);

  const auto& topology = internal_tree().get_topology();

  auto& unlocked = data->unlocked_velocity_indices;
  auto& locked = data->locked_velocity_indices;
  auto& unlocked_per_tree = data->unlocked_velocity_indices_per_tree;
  auto& locked_per_tree = data->locked_velocity_indices_per_tree;

  unlocked_per_tree.clear();
  locked_per_tree.clear();
  unlocked.resize(num_velocities());
  locked.resize(num_velocities());
  unlocked_per_tree.resize(topology.num_trees());
  locked_per_tree.resize(topology.num_trees());

  int unlocked_cursor = 0;
  int locked_cursor = 0;
  for (JointIndex joint_index(0); joint_index < num_joints(); ++joint_index) {
    const Joint<T>& joint = get_joint(joint_index);
    if (joint.is_locked(context)) {
      for (int k = 0; k < joint.num_velocities(); ++k) {
        locked[locked_cursor++] = joint.velocity_start() + k;
      }
    } else {
      for (int k = 0; k < joint.num_velocities(); ++k) {
        unlocked[unlocked_cursor++] = joint.velocity_start() + k;
      }
    }
  }

  DRAKE_ASSERT(unlocked_cursor <= num_velocities());
  DRAKE_ASSERT(locked_cursor <= num_velocities());
  DRAKE_ASSERT(unlocked_cursor + locked_cursor == num_velocities());

  // Use size to indicate exactly how many velocities are locked/unlocked.
  unlocked.resize(unlocked_cursor);
  locked.resize(locked_cursor);

  // Sort the locked/unlocked indices to keep the original DOF ordering
  // established by the plant stable.
  std::sort(unlocked.begin(), unlocked.end());
  internal::DemandIndicesValid(unlocked, num_velocities());
  std::sort(locked.begin(), locked.end());
  internal::DemandIndicesValid(locked, num_velocities());

  for (int dof : unlocked) {
    const internal::TreeIndex tree = topology.velocity_to_tree_index(dof);
    const int tree_dof = dof - topology.tree_velocities_start_in_v(tree);
    unlocked_per_tree[tree].push_back(tree_dof);
  }

  for (int dof : locked) {
    const internal::TreeIndex tree = topology.velocity_to_tree_index(dof);
    const int tree_dof = dof - topology.tree_velocities_start_in_v(tree);
    locked_per_tree[tree].push_back(tree_dof);
  }
}

template <typename T>
void MultibodyPlant<T>::CalcGeneralizedContactForcesContinuous(
    const Context<T>& context, VectorX<T>* tau_contact) const {
  this->ValidateContext(context);
  DRAKE_DEMAND(tau_contact != nullptr);
  DRAKE_DEMAND(tau_contact->size() == num_velocities());
  DRAKE_DEMAND(!is_discrete());
  const int nv = this->num_velocities();

  // Early exit if there are no contact forces.
  tau_contact->setZero();
  if (num_collision_geometries() == 0) return;

  // We will alias this zero vector to serve both as zero-valued generalized
  // accelerations and zero-valued externally applied generalized forces.
  const VectorX<T> zero = VectorX<T>::Zero(nv);
  const VectorX<T>& zero_vdot = zero;
  const VectorX<T>& tau_array = zero;

  // Get the spatial forces.
  const std::vector<SpatialForce<T>>& Fcontact_BBo_W_array =
      EvalSpatialContactForcesContinuous(context);

  // Bodies' accelerations and inboard mobilizer reaction forces, respectively,
  // ordered by MobodIndex and required as output arguments for
  // CalcInverseDynamics() below but otherwise not used by this method.
  std::vector<SpatialAcceleration<T>> A_WB_array(num_bodies());
  std::vector<SpatialForce<T>> F_BMo_W_array(num_bodies());

  // With vdot = 0, this computes:
  //   tau_contact = - ∑ J_WBᵀ(q) Fcontact_Bo_W.
  internal_tree().CalcInverseDynamics(
      context, zero_vdot, Fcontact_BBo_W_array, tau_array,
      true /* Do not compute velocity-dependent terms */, &A_WB_array,
      &F_BMo_W_array, tau_contact);

  // Per above, tau_contact must be negated to get ∑ J_WBᵀ(q) Fcontact_Bo_W.
  (*tau_contact) = -(*tau_contact);
}

template <typename T>
void MultibodyPlant<T>::CalcSpatialContactForcesContinuous(
    const drake::systems::Context<T>& context,
    std::vector<SpatialForce<T>>* F_BBo_W_array) const {
  this->ValidateContext(context);
  DRAKE_DEMAND(F_BBo_W_array != nullptr);
  DRAKE_DEMAND(ssize(*F_BBo_W_array) == num_bodies());
  DRAKE_DEMAND(!is_discrete());

  // Forces can accumulate into F_BBo_W_array; initialize it to zero first.
  std::fill(F_BBo_W_array->begin(), F_BBo_W_array->end(),
            SpatialForce<T>::Zero());

  CalcAndAddSpatialContactForcesContinuous(context, F_BBo_W_array);
}

template <typename T>
void MultibodyPlant<T>::CalcAndAddSpatialContactForcesContinuous(
    const drake::systems::Context<T>& context,
    std::vector<SpatialForce<T>>* F_BBo_W_array) const {
  this->ValidateContext(context);
  DRAKE_DEMAND(F_BBo_W_array != nullptr);
  DRAKE_DEMAND(ssize(*F_BBo_W_array) == num_bodies());
  DRAKE_DEMAND(!is_discrete());

  // Early exit if there are no contact forces.
  if (num_collision_geometries() == 0) return;

  // Note: we don't need to know the applied forces here because we use a
  // regularized friction model whose forces depend only on the current state; a
  // constraint based friction model would require accounting for the applied
  // forces.

  // Compute the spatial forces on each body from contact.
  switch (contact_model_) {
    case ContactModel::kPoint:
      // Note: consider caching the results from the following method (in which
      // case we would also want to introduce the Eval... naming convention for
      // the method).
      CalcAndAddContactForcesByPenaltyMethod(context, &(*F_BBo_W_array));
      break;

    case ContactModel::kHydroelastic:
      *F_BBo_W_array = EvalHydroelasticContactForces(context).F_BBo_W_array;
      break;

    case ContactModel::kHydroelasticWithFallback:
      // Combine the point-penalty forces with the contact surface forces.
      CalcAndAddContactForcesByPenaltyMethod(context, &(*F_BBo_W_array));
      const std::vector<SpatialForce<T>>& Fhydro_BBo_W_all =
          EvalHydroelasticContactForces(context).F_BBo_W_array;
      DRAKE_DEMAND(F_BBo_W_array->size() == Fhydro_BBo_W_all.size());
      for (int i = 0; i < ssize(Fhydro_BBo_W_all); ++i) {
        // Both sets of forces are applied to the body's origins and expressed
        // in frame W. They should simply sum.
        (*F_BBo_W_array)[i] += Fhydro_BBo_W_all[i];
      }
      break;
  }
}

template <typename T>
void MultibodyPlant<T>::CalcNonContactForces(
    const drake::systems::Context<T>& context,
    MultibodyForces<T>* forces) const {
  this->ValidateContext(context);
  DRAKE_DEMAND(!is_discrete());
  DRAKE_DEMAND(forces != nullptr);
  DRAKE_DEMAND(forces->CheckHasRightSizeForModel(*this));
  // Compute forces applied through force elements. Note that this resets
  // forces to empty so must come first.
  CalcForceElementsContribution(context, forces);
  AddInForcesFromInputPorts(context, forces);
  // Only discrete models support joint limits. We log a warning if joint
  // limits are set.
  auto& warning = joint_limits_parameters_.pending_warning_message;
  if (!warning.empty()) {
    drake::log()->warn(warning);
    warning.clear();
  }
}

template <typename T>
void MultibodyPlant<T>::AddInForcesContinuous(
    const systems::Context<T>& context, MultibodyForces<T>* forces) const {
  this->ValidateContext(context);

  // Guard against failure to acquire the geometry input deep in the call graph.
  ValidateGeometryInput(
      context, "You've tried evaluating time derivatives or their residuals.");

  // Forces from MultibodyTree elements are handled in MultibodyTreeSystem;
  // we need only handle MultibodyPlant-specific forces here.
  AddInForcesFromInputPorts(context, forces);

  // Add the contribution of contact forces.
  std::vector<SpatialForce<T>>& Fapp_BBo_W_array =
      forces->mutable_body_forces();
  const std::vector<SpatialForce<T>>& Fcontact_BBo_W_array =
      EvalSpatialContactForcesContinuous(context);
  for (int i = 0; i < ssize(Fapp_BBo_W_array); ++i)
    Fapp_BBo_W_array[i] += Fcontact_BBo_W_array[i];
}

template <typename T>
void MultibodyPlant<T>::DoCalcForwardDynamicsDiscrete(
    const drake::systems::Context<T>& context0,
    AccelerationKinematicsCache<T>* ac) const {
  this->ValidateContext(context0);
  DRAKE_DEMAND(ac != nullptr);
  DRAKE_DEMAND(is_discrete());

  // Guard against failure to acquire the geometry input deep in the call graph.
  ValidateGeometryInput(context0,
                        "You've tried evaluating discrete forward dynamics.");

  DRAKE_DEMAND(discrete_update_manager_ != nullptr);
  discrete_update_manager_->CalcAccelerationKinematicsCache(context0, ac);
}

template <typename T>
systems::EventStatus MultibodyPlant<T>::CalcDiscreteStep(
    const systems::Context<T>& context0,
    systems::DiscreteValues<T>* updates) const {
  this->ValidateContext(context0);

  // TODO(amcastro-tri): remove the entirety of the code we are bypassing here.
  // This requires one of our custom managers to become the default
  // MultibodyPlant manager.
  if (discrete_update_manager_) {
    std::cout << "mpb calls discrete update manager::CalcDiscreteValues"
              << std::endl;
    discrete_update_manager_->CalcDiscreteValues(context0, updates);
    return systems::EventStatus::Succeeded();
  }

  // Get the system state as raw Eigen vectors
  // (solution at the previous time step).
  auto x0 = context0.get_discrete_state(0).get_value();
  VectorX<T> q0 = x0.topRows(this->num_positions());
  VectorX<T> v0 = x0.bottomRows(this->num_velocities());

  // For a discrete model this evaluates vdot = (v_next - v0)/time_step() and
  // includes contact forces.
  const VectorX<T>& vdot = this->EvalForwardDynamics(context0).get_vdot();

  // TODO(amcastro-tri): Consider replacing this by:
  //   const VectorX<T>& v_next = solver_results.v_next;
  // to avoid additional vector operations.
  const VectorX<T>& v_next = v0 + time_step() * vdot;

  VectorX<T> qdot_next(this->num_positions());
  MapVelocityToQDot(context0, v_next, &qdot_next);
  VectorX<T> q_next = q0 + time_step() * qdot_next;

  VectorX<T> x_next(this->num_multibody_states());
  x_next << q_next, v_next;
  updates->set_value(0, x_next);

  return systems::EventStatus::Succeeded();
}

template <typename T>
void MultibodyPlant<T>::DeclareStateCacheAndPorts() {
  // The model must be finalized.
  DRAKE_DEMAND(this->is_finalized());

  if (is_discrete()) {
    // this->DeclarePeriodicDiscreteUpdateEvent(
    //     time_step_, 0.0, &MultibodyPlant<T>::CalcDiscreteStep);

    // ----------------------- newly added for mpm
    // note: the function call must update both mpm and whatever
    // CalcDiscreteStep does, so the above is not needed
    this->DeclarePeriodicUnrestrictedUpdateEvent(
        time_step_, 0.0, &MultibodyPlant<T>::CalcDiscreteStepGeneral);
    // ----------------------- newly added for mpm

    // Also permit triggering a step via a Forced update.
    this->DeclareForcedDiscreteUpdateEvent(
        &MultibodyPlant<T>::CalcDiscreteStep);
  }

  DeclareCacheEntries();
  DeclareParameters();

  // State ticket.
  const systems::DependencyTicket state_ticket =
      is_discrete() ? this->xd_ticket() : this->kinematics_ticket();

  // Declare per model instance actuation ports.
  instance_actuation_ports_.resize(num_model_instances());
  for (ModelInstanceIndex model_instance_index(0);
       model_instance_index < num_model_instances(); ++model_instance_index) {
    const int instance_num_dofs = num_actuated_dofs(model_instance_index);
    instance_actuation_ports_[model_instance_index] =
        this->DeclareVectorInputPort(
                GetModelInstanceName(model_instance_index) + "_actuation",
                instance_num_dofs)
            .get_index();
  }
  actuation_port_ =
      this->DeclareVectorInputPort("actuation", num_actuated_dofs())
          .get_index();

  // Net actuation ports.
  // N.B. We intentionally declare a dependency on kinematics in the continuous
  // mode in anticipation for adding PD support in continuous mode.
  instance_net_actuation_ports_.resize(num_model_instances());
  for (ModelInstanceIndex model_instance_index(0);
       model_instance_index < num_model_instances(); ++model_instance_index) {
    const int instance_num_dofs = num_actuated_dofs(model_instance_index);
    instance_net_actuation_ports_[model_instance_index] =
        this->DeclareVectorOutputPort(
                GetModelInstanceName(model_instance_index) + "_net_actuation",
                instance_num_dofs,
                [this, model_instance_index](const systems::Context<T>& context,
                                             systems::BasicVector<T>* result) {
                  const VectorX<T>& net_actuation =
                      get_net_actuation_output_port().Eval(context);
                  result->SetFromVector(this->GetActuationFromArray(
                      model_instance_index, net_actuation));
                },
                {state_ticket, this->all_input_ports_ticket(),
                 this->all_parameters_ticket()})
            .get_index();
  }
  net_actuation_port_ = this->DeclareVectorOutputPort(
                                "net_actuation", num_actuated_dofs(),
                                &MultibodyPlant::CalcActuationOutput,
                                {state_ticket, this->all_input_ports_ticket(),
                                 this->all_parameters_ticket()})
                            .get_index();

  // Declare per model instance desired states input ports.
  instance_desired_state_ports_.resize(num_model_instances());
  for (ModelInstanceIndex model_instance_index(0);
       model_instance_index < num_model_instances(); ++model_instance_index) {
    const int instance_num_u =
        NumOfPdControlledActuators(*this, model_instance_index);
    // Actuators can only be defined on single-dof joints. Therefore the number
    // of desired states per instance is twice the number of actuators.
    const int instance_num_xd = 2 * instance_num_u;
    instance_desired_state_ports_[model_instance_index] =
        this->DeclareVectorInputPort(
                GetModelInstanceName(model_instance_index) + "_desired_state",
                instance_num_xd)
            .get_index();
  }

  // Declare the generalized force input port.
  applied_generalized_force_input_port_ =
      this->DeclareVectorInputPort("applied_generalized_force",
                                   num_velocities())
          .get_index();

  // Declare applied spatial force input force port.
  applied_spatial_force_input_port_ =
      this->DeclareAbstractInputPort(
              "applied_spatial_force",
              Value<std::vector<ExternallyAppliedSpatialForce<T>>>())
          .get_index();

  // Declare one output port for the entire state vector.
  state_output_port_ =
      this->DeclareVectorOutputPort("state", num_multibody_states(),
                                    &MultibodyPlant::CopyMultibodyStateOut,
                                    {this->all_state_ticket()})
          .get_index();

  // Declare the output port for the poses of all bodies in the world.
  body_poses_port_ =
      this->DeclareAbstractOutputPort(
              "body_poses", std::vector<math::RigidTransform<T>>(num_bodies()),
              &MultibodyPlant<T>::CalcBodyPosesOutput,
              {this->configuration_ticket()})
          .get_index();

  // Declare the output port for the spatial velocities of all bodies in the
  // world.
  body_spatial_velocities_port_ =
      this->DeclareAbstractOutputPort(
              "spatial_velocities",
              std::vector<SpatialVelocity<T>>(num_bodies()),
              &MultibodyPlant<T>::CalcBodySpatialVelocitiesOutput,
              {this->kinematics_ticket()})
          .get_index();

  // Declare the output port for the spatial accelerations of all bodies in the
  // world.
  body_spatial_accelerations_port_ =
      this->DeclareAbstractOutputPort(
              "spatial_accelerations",
              std::vector<SpatialAcceleration<T>>(num_bodies()),
              &MultibodyPlant<T>::CalcBodySpatialAccelerationsOutput,
              // Accelerations depend on both state and inputs.
              // All sources include: time, accuracy, state, input ports, and
              // parameters.
              {this->all_sources_ticket()})
          .get_index();

  // Declare one output port for the entire generalized acceleration vector
  // vdot (length is nv).
  generalized_acceleration_output_port_ =
      this->DeclareVectorOutputPort(
              "generalized_acceleration", num_velocities(),
              [this](const systems::Context<T>& context,
                     systems::BasicVector<T>* result) {
                result->SetFromVector(
                    this->EvalForwardDynamics(context).get_vdot());
              },
              {this->acceleration_kinematics_cache_entry().ticket()})
          .get_index();

  // Declare per model instance state and acceleration output ports.
  instance_state_output_ports_.resize(num_model_instances());
  instance_generalized_acceleration_output_ports_.resize(num_model_instances());
  for (ModelInstanceIndex model_instance_index(0);
       model_instance_index < num_model_instances(); ++model_instance_index) {
    const std::string& instance_name =
        GetModelInstanceName(model_instance_index);

    const int instance_num_states =  // Might be zero.
        num_multibody_states(model_instance_index);
    auto copy_instance_state_out = [this, model_instance_index](
                                       const Context<T>& context,
                                       BasicVector<T>* result) {
      this->CopyMultibodyStateOut(model_instance_index, context, result);
    };
    instance_state_output_ports_[model_instance_index] =
        this->DeclareVectorOutputPort(
                instance_name + "_state", instance_num_states,
                copy_instance_state_out, {this->all_state_ticket()})
            .get_index();

    const int instance_num_velocities =  // Might be zero.
        num_velocities(model_instance_index);
    instance_generalized_acceleration_output_ports_[model_instance_index] =
        this->DeclareVectorOutputPort(
                instance_name + "_generalized_acceleration",
                instance_num_velocities,
                [this, model_instance_index](const systems::Context<T>& context,
                                             systems::BasicVector<T>* result) {
                  const auto& vdot =
                      this->EvalForwardDynamics(context).get_vdot();
                  result->SetFromVector(
                      this->GetVelocitiesFromArray(model_instance_index, vdot));
                },
                {this->acceleration_kinematics_cache_entry().ticket()})
            .get_index();
  }

  // Declare per model instance output port of generalized contact forces.
  instance_generalized_contact_forces_output_ports_.resize(
      num_model_instances());
  for (ModelInstanceIndex model_instance_index(0);
       model_instance_index < num_model_instances(); ++model_instance_index) {
    const int instance_num_velocities = num_velocities(model_instance_index);

    if (is_discrete()) {
      auto calc = [this, model_instance_index](
                      const systems::Context<T>& context,
                      systems::BasicVector<T>* result) {
        // Guard against failure to acquire the geometry input deep in the call
        // graph.
        ValidateGeometryInput(
            context,
            get_generalized_contact_forces_output_port(model_instance_index));

        DRAKE_DEMAND(discrete_update_manager_ != nullptr);
        const contact_solvers::internal::ContactSolverResults<T>&
            solver_results =
                discrete_update_manager_->EvalContactSolverResults(context);
        this->CopyGeneralizedContactForcesOut(solver_results,
                                              model_instance_index, result);
      };
      instance_generalized_contact_forces_output_ports_[model_instance_index] =
          this->DeclareVectorOutputPort(
                  GetModelInstanceName(model_instance_index) +
                      "_generalized_contact_forces",
                  instance_num_velocities, calc,
                  {systems::System<T>::xd_ticket(),
                   systems::System<T>::all_parameters_ticket()})
              .get_index();
    } else {
      const auto& generalized_contact_forces_continuous_cache_entry =
          this->get_cache_entry(
              cache_indexes_.generalized_contact_forces_continuous);
      auto calc = [this, model_instance_index](
                      const systems::Context<T>& context,
                      systems::BasicVector<T>* result) {
        // Guard against failure to acquire the geometry input deep in the call
        // graph.
        ValidateGeometryInput(
            context,
            get_generalized_contact_forces_output_port(model_instance_index));

        result->SetFromVector(GetVelocitiesFromArray(
            model_instance_index,
            EvalGeneralizedContactForcesContinuous(context)));
      };
      instance_generalized_contact_forces_output_ports_[model_instance_index] =
          this->DeclareVectorOutputPort(
                  GetModelInstanceName(model_instance_index) +
                      "_generalized_contact_forces",
                  instance_num_velocities, calc,
                  {generalized_contact_forces_continuous_cache_entry.ticket()})
              .get_index();
    }
  }

  // Joint reaction forces are a function of accelerations, which in turn depend
  // on both state and inputs.
  reaction_forces_port_ =
      this->DeclareAbstractOutputPort(
              "reaction_forces", std::vector<SpatialForce<T>>(num_joints()),
              &MultibodyPlant<T>::CalcReactionForces,
              {this->acceleration_kinematics_cache_entry().ticket()})
          .get_index();

  // Contact results output port.
  std::set<systems::DependencyTicket> contact_results_prerequisites = {
      state_ticket};
  if (is_discrete()) {
    contact_results_prerequisites.insert(this->all_input_ports_ticket());
    contact_results_prerequisites.insert(this->all_parameters_ticket());
  }
  contact_results_port_ = this->DeclareAbstractOutputPort(
                                  "contact_results", ContactResults<T>(),
                                  &MultibodyPlant<T>::CopyContactResultsOutput,
                                  contact_results_prerequisites)
                              .get_index();

  // Let external model managers declare their state, cache and ports in
  // `this` MultibodyPlant.
  for (auto& physical_model : physical_models_) {
    physical_model->DeclareSystemResources(this);
  }
}

template <typename T>
void MultibodyPlant<T>::DeclareCacheEntries() {
  DRAKE_DEMAND(this->is_finalized());

  // TODO(joemasterjohn): Create more granular parameter tickets for finer
  // control over cache dependencies on parameters. For example,
  // all_rigid_body_parameters, etc.

  // TODO(SeanCurtis-TRI): When SG caches the results of these queries itself,
  //  (https://github.com/RobotLocomotion/drake/issues/12767), remove these
  //  cache entries.
  auto& hydro_point_cache_entry = this->DeclareCacheEntry(
      std::string("Hydroelastic contact with point-pair fallback"),
      &MultibodyPlant::CalcHydroelasticWithFallback,
      {this->configuration_ticket()});
  cache_indexes_.hydro_fallback = hydro_point_cache_entry.cache_index();

  // Cache entry for point contact queries.
  auto& point_pairs_cache_entry =
      this->DeclareCacheEntry(std::string("Point pair penetrations."),
                              &MultibodyPlant<T>::CalcPointPairPenetrations,
                              {this->configuration_ticket()});
  cache_indexes_.point_pairs = point_pairs_cache_entry.cache_index();

  // Cache entry for hydroelastic contact surfaces.
  auto& contact_surfaces_cache_entry = this->DeclareCacheEntry(
      std::string("Hydroelastic contact surfaces."),
      &MultibodyPlant<T>::CalcContactSurfaces, {this->configuration_ticket()});
  cache_indexes_.contact_surfaces = contact_surfaces_cache_entry.cache_index();

  // Cache entry for spatial forces and contact info due to hydroelastic
  // contact.
  const bool use_hydroelastic =
      contact_model_ == ContactModel::kHydroelastic ||
      contact_model_ == ContactModel::kHydroelasticWithFallback;
  if (use_hydroelastic) {
    auto& contact_info_and_body_spatial_forces_cache_entry =
        this->DeclareCacheEntry(
            std::string("Hydroelastic contact info and body spatial forces."),
            internal::HydroelasticContactInfoAndBodySpatialForces<T>(
                this->num_bodies()),
            &MultibodyPlant<T>::CalcHydroelasticContactForces,
            // Compliant contact forces due to hydroelastics with Hunt &
            // Crosseley are function of the kinematic variables q & v only.
            {this->kinematics_ticket(), this->all_parameters_ticket()});
    cache_indexes_.contact_info_and_body_spatial_forces =
        contact_info_and_body_spatial_forces_cache_entry.cache_index();
  }

  // Cache contact results, for continuous plant models.
  // In continuous mode contact forces are simply a function of state.
  if (!is_discrete()) {
    std::set<systems::DependencyTicket> dependency_ticket =
        [this, use_hydroelastic]() {
          std::set<systems::DependencyTicket> tickets;
          tickets.insert(this->kinematics_ticket());
          if (use_hydroelastic) {
            tickets.insert(this->cache_entry_ticket(
                cache_indexes_.contact_info_and_body_spatial_forces));
          }
          tickets.insert(this->all_parameters_ticket());
          return tickets;
        }();
    auto& contact_results_cache_entry = this->DeclareCacheEntry(
        std::string("Contact results (continuous)"),
        &MultibodyPlant<T>::CalcContactResultsContinuous, {dependency_ticket});
    cache_indexes_.contact_results = contact_results_cache_entry.cache_index();
  }

  // Cache spatial continuous contact forces.
  auto& spatial_contact_forces_continuous_cache_entry = this->DeclareCacheEntry(
      "Spatial contact forces (continuous).",
      std::vector<SpatialForce<T>>(num_bodies()),
      &MultibodyPlant::CalcSpatialContactForcesContinuous,
      {this->kinematics_ticket(), this->all_parameters_ticket()});
  cache_indexes_.spatial_contact_forces_continuous =
      spatial_contact_forces_continuous_cache_entry.cache_index();

  // Cache generalized continuous contact forces.
  auto& generalized_contact_forces_continuous_cache_entry =
      this->DeclareCacheEntry(
          "Generalized contact forces (continuous).",
          VectorX<T>(num_velocities()),
          &MultibodyPlant::CalcGeneralizedContactForcesContinuous,
          {this->cache_entry_ticket(
               cache_indexes_.spatial_contact_forces_continuous),
           this->all_parameters_ticket()});
  cache_indexes_.generalized_contact_forces_continuous =
      generalized_contact_forces_continuous_cache_entry.cache_index();

  // Cache joint locking data. A joint's locked/unlocked state is stored as an
  // abstract parameter, so this is the only dependency needed.
  const auto& joint_locking_data_cache_entry = this->DeclareCacheEntry(
      "Joint locking indices.", internal::JointLockingCacheData<T>{},
      &MultibodyPlant::CalcJointLockingCache, {this->all_parameters_ticket()});
  cache_indexes_.joint_locking_data =
      joint_locking_data_cache_entry.cache_index();
}

template <typename T>
void MultibodyPlant<T>::DeclareParameters() {
  DRAKE_DEMAND(this->is_finalized());

  // Collect ids from all constraints known at finalize time and set their
  // active status to true by default.
  std::map<MultibodyConstraintId, bool> constraint_active_status_map;

  for (const auto& [id, spec] : coupler_constraints_specs_) {
    constraint_active_status_map[id] = true;
  }
  for (const auto& [id, spec] : distance_constraints_specs_) {
    constraint_active_status_map[id] = true;
  }
  for (const auto& [id, spec] : ball_constraints_specs_) {
    constraint_active_status_map[id] = true;
  }
  for (const auto& [id, spec] : weld_constraints_specs_) {
    constraint_active_status_map[id] = true;
  }

  internal::ConstraintActiveStatusMap map_wrapper{constraint_active_status_map};

  parameter_indices_.constraint_active_status = systems::AbstractParameterIndex{
      this->DeclareAbstractParameter(drake::Value(map_wrapper))};
}

template <typename T>
void MultibodyPlant<T>::CopyMultibodyStateOut(
    const Context<T>& context, BasicVector<T>* state_vector) const {
  DRAKE_MBP_THROW_IF_NOT_FINALIZED();
  this->ValidateContext(context);
  state_vector->SetFromVector(GetPositionsAndVelocities(context));
}

template <typename T>
void MultibodyPlant<T>::CopyMultibodyStateOut(
    ModelInstanceIndex model_instance, const Context<T>& context,
    BasicVector<T>* state_vector) const {
  DRAKE_MBP_THROW_IF_NOT_FINALIZED();
  this->ValidateContext(context);
  state_vector->SetFromVector(
      GetPositionsAndVelocities(context, model_instance));
}

template <typename T>
void MultibodyPlant<T>::CopyGeneralizedContactForcesOut(
    const contact_solvers::internal::ContactSolverResults<T>& solver_results,
    ModelInstanceIndex model_instance, BasicVector<T>* tau_vector) const {
  DRAKE_MBP_THROW_IF_NOT_FINALIZED();
  DRAKE_THROW_UNLESS(is_discrete());

  // Vector of generalized contact forces for the entire plant's multibody
  // system.
  const VectorX<T>& tau_contact = solver_results.tau_contact;

  // Generalized velocities and generalized forces are ordered in the same way.
  // Thus we can call get_velocities_from_array().
  const VectorX<T> instance_tau_contact =
      GetVelocitiesFromArray(model_instance, tau_contact);

  tau_vector->set_value(instance_tau_contact);
}

template <typename T>
const systems::InputPort<T>&
MultibodyPlant<T>::get_applied_generalized_force_input_port() const {
  DRAKE_MBP_THROW_IF_NOT_FINALIZED();
  return this->get_input_port(applied_generalized_force_input_port_);
}

template <typename T>
const systems::InputPort<T>& MultibodyPlant<T>::get_actuation_input_port(
    ModelInstanceIndex model_instance) const {
  DRAKE_MBP_THROW_IF_NOT_FINALIZED();
  DRAKE_THROW_UNLESS(model_instance.is_valid());
  DRAKE_THROW_UNLESS(model_instance < num_model_instances());
  return systems::System<T>::get_input_port(
      instance_actuation_ports_.at(model_instance));
}

template <typename T>
const systems::InputPort<T>& MultibodyPlant<T>::get_actuation_input_port()
    const {
  DRAKE_MBP_THROW_IF_NOT_FINALIZED();
  return systems::System<T>::get_input_port(actuation_port_);
}

template <typename T>
<<<<<<< HEAD
=======
const systems::OutputPort<T>& MultibodyPlant<T>::get_net_actuation_output_port()
    const {
  DRAKE_MBP_THROW_IF_NOT_FINALIZED();
  return systems::System<T>::get_output_port(net_actuation_port_);
}

template <typename T>
const systems::OutputPort<T>& MultibodyPlant<T>::get_net_actuation_output_port(
    ModelInstanceIndex model_instance) const {
  DRAKE_MBP_THROW_IF_NOT_FINALIZED();
  DRAKE_THROW_UNLESS(model_instance.is_valid());
  DRAKE_THROW_UNLESS(model_instance < num_model_instances());
  return systems::System<T>::get_output_port(
      instance_net_actuation_ports_.at(model_instance));
}

template <typename T>
>>>>>>> 6e9748f9
const systems::InputPort<T>& MultibodyPlant<T>::get_desired_state_input_port(
    ModelInstanceIndex model_instance) const {
  DRAKE_MBP_THROW_IF_NOT_FINALIZED();
  DRAKE_THROW_UNLESS(model_instance.is_valid());
  DRAKE_THROW_UNLESS(model_instance < num_model_instances());
  return systems::System<T>::get_input_port(
      instance_desired_state_ports_.at(model_instance));
}

template <typename T>
const systems::InputPort<T>&
MultibodyPlant<T>::get_applied_spatial_force_input_port() const {
  DRAKE_MBP_THROW_IF_NOT_FINALIZED();
  return systems::System<T>::get_input_port(applied_spatial_force_input_port_);
}

template <typename T>
const systems::OutputPort<T>& MultibodyPlant<T>::get_state_output_port() const {
  DRAKE_MBP_THROW_IF_NOT_FINALIZED();
  return this->get_output_port(state_output_port_);
}

template <typename T>
const systems::OutputPort<T>& MultibodyPlant<T>::get_state_output_port(
    ModelInstanceIndex model_instance) const {
  DRAKE_MBP_THROW_IF_NOT_FINALIZED();
  DRAKE_THROW_UNLESS(model_instance.is_valid());
  DRAKE_THROW_UNLESS(model_instance < num_model_instances());
  return this->get_output_port(instance_state_output_ports_.at(model_instance));
}

template <typename T>
const systems::OutputPort<T>&
MultibodyPlant<T>::get_generalized_acceleration_output_port() const {
  DRAKE_MBP_THROW_IF_NOT_FINALIZED();
  return this->get_output_port(generalized_acceleration_output_port_);
}

template <typename T>
const systems::OutputPort<T>&
MultibodyPlant<T>::get_generalized_acceleration_output_port(
    ModelInstanceIndex model_instance) const {
  DRAKE_MBP_THROW_IF_NOT_FINALIZED();
  DRAKE_THROW_UNLESS(model_instance.is_valid());
  DRAKE_THROW_UNLESS(model_instance < num_model_instances());
  return this->get_output_port(
      instance_generalized_acceleration_output_ports_.at(model_instance));
}

template <typename T>
const systems::OutputPort<T>&
MultibodyPlant<T>::get_generalized_contact_forces_output_port(
    ModelInstanceIndex model_instance) const {
  DRAKE_MBP_THROW_IF_NOT_FINALIZED();
  DRAKE_THROW_UNLESS(model_instance.is_valid());
  DRAKE_THROW_UNLESS(model_instance < num_model_instances());
  return this->get_output_port(
      instance_generalized_contact_forces_output_ports_.at(model_instance));
}

template <typename T>
const systems::OutputPort<T>&
MultibodyPlant<T>::get_contact_results_output_port() const {
  DRAKE_MBP_THROW_IF_NOT_FINALIZED();
  return this->get_output_port(contact_results_port_);
}

template <typename T>
const systems::OutputPort<T>&
MultibodyPlant<T>::get_reaction_forces_output_port() const {
  DRAKE_MBP_THROW_IF_NOT_FINALIZED();
  return this->get_output_port(reaction_forces_port_);
}

template <typename T>
void MultibodyPlant<T>::DeclareSceneGraphPorts() {
  geometry_query_port_ =
      this->DeclareAbstractInputPort("geometry_query",
                                     Value<geometry::QueryObject<T>>{})
          .get_index();
  geometry_pose_port_ =
      this->DeclareAbstractOutputPort("geometry_pose",
                                      &MultibodyPlant<T>::CalcFramePoseOutput,
                                      {this->configuration_ticket()})
          .get_index();
}

template <typename T>
void MultibodyPlant<T>::CalcBodyPosesOutput(
    const Context<T>& context,
    std::vector<math::RigidTransform<T>>* X_WB_all) const {
  DRAKE_MBP_THROW_IF_NOT_FINALIZED();
  this->ValidateContext(context);
  X_WB_all->resize(num_bodies());
  for (BodyIndex body_index(0); body_index < this->num_bodies(); ++body_index) {
    const RigidBody<T>& body = get_body(body_index);
    X_WB_all->at(body_index) = EvalBodyPoseInWorld(context, body);
  }
}

template <typename T>
void MultibodyPlant<T>::CalcBodySpatialVelocitiesOutput(
    const Context<T>& context,
    std::vector<SpatialVelocity<T>>* V_WB_all) const {
  DRAKE_MBP_THROW_IF_NOT_FINALIZED();
  this->ValidateContext(context);
  V_WB_all->resize(num_bodies());
  for (BodyIndex body_index(0); body_index < this->num_bodies(); ++body_index) {
    const RigidBody<T>& body = get_body(body_index);
    V_WB_all->at(body_index) = EvalBodySpatialVelocityInWorld(context, body);
  }
}

template <typename T>
void MultibodyPlant<T>::CalcBodySpatialAccelerationsOutput(
    const Context<T>& context,
    std::vector<SpatialAcceleration<T>>* A_WB_all) const {
  DRAKE_MBP_THROW_IF_NOT_FINALIZED();
  this->ValidateContext(context);
  A_WB_all->resize(num_bodies());
  const AccelerationKinematicsCache<T>& ac = this->EvalForwardDynamics(context);
  for (BodyIndex body_index(0); body_index < this->num_bodies(); ++body_index) {
    const RigidBody<T>& body = get_body(body_index);
    A_WB_all->at(body_index) = ac.get_A_WB(body.mobod_index());
  }
}

template <typename T>
const SpatialAcceleration<T>&
MultibodyPlant<T>::EvalBodySpatialAccelerationInWorld(
<<<<<<< HEAD
    const Context<T>& context, const Body<T>& body_B) const {
=======
    const Context<T>& context, const RigidBody<T>& body_B) const {
>>>>>>> 6e9748f9
  DRAKE_MBP_THROW_IF_NOT_FINALIZED();
  this->ValidateContext(context);
  DRAKE_DEMAND(this == &body_B.GetParentPlant());
  this->ValidateContext(context);
  const AccelerationKinematicsCache<T>& ac = this->EvalForwardDynamics(context);
  return ac.get_A_WB(body_B.mobod_index());
}

template <typename T>
void MultibodyPlant<T>::CalcFramePoseOutput(const Context<T>& context,
                                            FramePoseVector<T>* poses) const {
  DRAKE_MBP_THROW_IF_NOT_FINALIZED();
  this->ValidateContext(context);
  const internal::PositionKinematicsCache<T>& pc =
      EvalPositionKinematics(context);

  // NOTE: The body index to frame id map *always* includes the world body but
  // the world body does *not* get reported in the frame poses; only dynamic
  // frames do.
  // TODO(amcastro-tri): Make use of RigidBody::EvalPoseInWorld(context) once
  // caching lands.
  poses->clear();
  for (const auto& it : body_index_to_frame_id_) {
    const BodyIndex body_index = it.first;
    if (body_index == world_index()) continue;
    const RigidBody<T>& body = get_body(body_index);

    // NOTE: The GeometryFrames for each body were registered in the world
    // frame, so we report poses in the world frame.
    poses->set_value(body_index_to_frame_id_.at(body_index),
                     pc.get_X_WB(body.mobod_index()));
  }
}

template <typename T>
void MultibodyPlant<T>::CalcReactionForces(
    const systems::Context<T>& context,
    std::vector<SpatialForce<T>>* F_CJc_Jc_array) const {
  this->ValidateContext(context);
  DRAKE_DEMAND(F_CJc_Jc_array != nullptr);
  DRAKE_DEMAND(ssize(*F_CJc_Jc_array) == num_joints());

  // Guard against failure to acquire the geometry input deep in the call graph.
  ValidateGeometryInput(context, get_reaction_forces_output_port());

  // Compute the multibody forces applied during the computation of forward
  // dynamics, consistent with the value of vdot obtained below.
  MultibodyForces<T> applied_forces(*this);
  auto& Fapplied_Bo_W_array = applied_forces.mutable_body_forces();
  auto& tau_applied = applied_forces.mutable_generalized_forces();
  if (is_discrete()) {
    applied_forces =
        discrete_update_manager_->EvalDiscreteUpdateMultibodyForces(context);
  } else {
    CalcNonContactForces(context, &applied_forces);
    CalcAndAddSpatialContactForcesContinuous(context, &Fapplied_Bo_W_array);
  }

  // Compute reaction forces at each mobilizer.
  // N.B. For discrete systems, this approach right now evaluates Coriolis terms
  // at the state stored in the context (previous time step). This is correct
  // for the discrete solvers we have today, though it might change for future
  // solvers that prefer an implicit evaluation of these terms.
  // TODO(amcastro-tri): Consider having a
  // DiscreteUpdateManager::EvalReactionForces() to ensure the manager performs
  // this computation consistently with its discrete update.
  const VectorX<T>& vdot = this->EvalForwardDynamics(context).get_vdot();
  std::vector<SpatialAcceleration<T>> A_WB_vector(num_bodies());
  std::vector<SpatialForce<T>> F_BMo_W_vector(num_bodies());
  VectorX<T> tau_id(num_velocities());
  internal_tree().CalcInverseDynamics(context, vdot, Fapplied_Bo_W_array,
                                      tau_applied, &A_WB_vector,
                                      &F_BMo_W_vector, &tau_id);

  // Since vdot is the result of Fapplied and tau_applied we expect the result
  // from inverse dynamics to be zero.
  // TODO(amcastro-tri): find a better estimation for this bound. For instance,
  // we can make an estimation based on the trace of the mass matrix (Jain 2011,
  // Eq. 4.21). For now we only ASSERT though with a better estimation we could
  // promote this to a DEMAND.
  // TODO(amcastro-tri) Uncomment this line once issue #12473 is resolved.
  // DRAKE_ASSERT(tau_id.norm() <
  //              100 * num_velocities() *
  //              std::numeric_limits<double>::epsilon());

  // Map mobilizer reaction forces to joint reaction forces and perform the
  // necessary frame conversions.
  for (JointIndex joint_index(0); joint_index < num_joints(); ++joint_index) {
    const Joint<T>& joint = get_joint(joint_index);
    const internal::MobilizerIndex mobilizer_index =
        internal_tree().get_joint_mobilizer(joint_index);
    const internal::Mobilizer<T>& mobilizer =
        internal_tree().get_mobilizer(mobilizer_index);
    const internal::MobodIndex mobod_index =
        mobilizer.get_topology().mobod_index;

    // Force on mobilized body B at mobilized frame's origin Mo, expressed in
    // world frame.
    const SpatialForce<T>& F_BMo_W = F_BMo_W_vector[mobod_index];

    // Frames:
    const Frame<T>& frame_Jp = joint.frame_on_parent();
    const Frame<T>& frame_Jc = joint.frame_on_child();
    const FrameIndex F_index = mobilizer.inboard_frame().index();
    const FrameIndex M_index = mobilizer.outboard_frame().index();
    const FrameIndex Jp_index = frame_Jp.index();
    const FrameIndex Jc_index = frame_Jc.index();

    // In Drake we have either:
    //  - Jp == F and Jc == M (typical case)
    //  - Jp == M and Jc == F (mobilizer was inverted)
    // We verify this:
    DRAKE_DEMAND((Jp_index == F_index && Jc_index == M_index) ||
                 (Jp_index == M_index && Jc_index == F_index));

    SpatialForce<T> F_CJc_W;
    if (Jc_index == M_index) {
      // Given we now Mo == Jc and B == C.
      F_CJc_W = F_BMo_W;
    } else if (joint.frame_on_child().index() ==
               mobilizer.inboard_frame().index()) {
      // Given we now Mo == Jc and B == C.
      const SpatialForce<T>& F_PJp_W = F_BMo_W;

      // Newton's third law allows to find the reaction on the child body as
      // required.
      const SpatialForce<T> F_CJp_W = -F_PJp_W;

      // Now we need to shift the application point from Jp to Jc.
      // First we need to find the position vector p_JpJc_W.
      const RotationMatrix<T> R_WJp =
          frame_Jp.CalcRotationMatrixInWorld(context);
      const RigidTransform<T> X_JpJc = frame_Jc.CalcPose(context, frame_Jp);
      const Vector3<T> p_JpJc_Jp = X_JpJc.translation();
      const Vector3<T> p_JpJc_W = R_WJp * p_JpJc_Jp;

      // Finally, we shift the spatial force at Jp.
      F_CJc_W = F_CJp_W.Shift(p_JpJc_W);
    }

    // Re-express in the joint's child frame Jc.
    const RotationMatrix<T> R_WJc = frame_Jc.CalcRotationMatrixInWorld(context);
    const RotationMatrix<T> R_JcW = R_WJc.inverse();
    F_CJc_Jc_array->at(joint_index) = R_JcW * F_CJc_W;
  }
}

template <typename T>
const OutputPort<T>& MultibodyPlant<T>::get_body_poses_output_port() const {
  DRAKE_MBP_THROW_IF_NOT_FINALIZED();
  return systems::System<T>::get_output_port(body_poses_port_);
}

template <typename T>
const OutputPort<T>&
MultibodyPlant<T>::get_body_spatial_velocities_output_port() const {
  DRAKE_MBP_THROW_IF_NOT_FINALIZED();
  return systems::System<T>::get_output_port(body_spatial_velocities_port_);
}

template <typename T>
const OutputPort<T>&
MultibodyPlant<T>::get_body_spatial_accelerations_output_port() const {
  DRAKE_MBP_THROW_IF_NOT_FINALIZED();
  return systems::System<T>::get_output_port(body_spatial_accelerations_port_);
}

template <typename T>
const OutputPort<T>& MultibodyPlant<T>::get_geometry_poses_output_port() const {
  return systems::System<T>::get_output_port(geometry_pose_port_);
}

template <typename T>
const systems::InputPort<T>& MultibodyPlant<T>::get_geometry_query_input_port()
    const {
  return systems::System<T>::get_input_port(geometry_query_port_);
}

template <typename T>
void MultibodyPlant<T>::ThrowIfFinalized(const char* source_method) const {
  if (is_finalized()) {
    throw std::logic_error(
        "Post-finalize calls to '" + std::string(source_method) +
        "()' are "
        "not allowed; calls to this method must happen before Finalize().");
  }
}

template <typename T>
void MultibodyPlant<T>::ThrowIfNotFinalized(const char* source_method) const {
  if (!is_finalized()) {
    throw std::logic_error("Pre-finalize calls to '" +
                           std::string(source_method) +
                           "()' are "
                           "not allowed; you must call Finalize() first.");
  }
}

template <typename T>
void MultibodyPlant<T>::RemoveUnsupportedScalars(
    const internal::ScalarConvertibleComponent<T>& component) {
  systems::SystemScalarConverter& scalar_converter =
      this->get_mutable_system_scalar_converter();
  if (!component.is_cloneable_to_double()) {
    scalar_converter.Remove<double, T>();
  }
  if (!component.is_cloneable_to_autodiff()) {
    scalar_converter.Remove<AutoDiffXd, T>();
  }
  if (!component.is_cloneable_to_symbolic()) {
    scalar_converter.Remove<symbolic::Expression, T>();
  }
}

template <typename T>
std::vector<std::set<BodyIndex>>
MultibodyPlant<T>::FindSubgraphsOfWeldedBodies() const {
  return internal_tree().multibody_graph().FindSubgraphsOfWeldedBodies();
}

template <typename T>
bool MultibodyPlant<T>::is_gravity_enabled(
    ModelInstanceIndex model_instance) const {
  if (model_instance >= num_model_instances()) {
    throw std::logic_error("Model instance index is invalid.");
  }
  return gravity_field().is_enabled(model_instance);
}

template <typename T>
void MultibodyPlant<T>::set_gravity_enabled(ModelInstanceIndex model_instance,
                                            bool is_enabled) {
  DRAKE_MBP_THROW_IF_FINALIZED();
  if (model_instance >= num_model_instances()) {
    throw std::logic_error("Model instance index is invalid.");
  }
  mutable_gravity_field().set_enabled(model_instance, is_enabled);
}

template <typename T>
T MultibodyPlant<T>::StribeckModel::ComputeFrictionCoefficient(
    const T& speed_BcAc, const CoulombFriction<double>& friction) const {
  DRAKE_ASSERT(speed_BcAc >= 0);
  const double mu_d = friction.dynamic_friction();
  const double mu_s = friction.static_friction();
  const T v = speed_BcAc * inv_v_stiction_tolerance_;
  if (v >= 3) {
    return mu_d;
  } else if (v >= 1) {
    return mu_s - (mu_s - mu_d) * step5((v - 1) / 2);
  } else {
    return mu_s * step5(v);
  }
}

template <typename T>
T MultibodyPlant<T>::StribeckModel::step5(const T& x) {
  DRAKE_ASSERT(0 <= x && x <= 1);
  const T x3 = x * x * x;
  return x3 * (10 + x * (6 * x - 15));  // 10x³ - 15x⁴ + 6x⁵
}

template <typename T>
AddMultibodyPlantSceneGraphResult<T> AddMultibodyPlantSceneGraph(
    systems::DiagramBuilder<T>* builder,
    std::unique_ptr<MultibodyPlant<T>> plant,
    std::unique_ptr<geometry::SceneGraph<T>> scene_graph) {
  DRAKE_DEMAND(builder != nullptr);
  DRAKE_THROW_UNLESS(plant != nullptr);
  plant->set_name("plant");
  if (!scene_graph) {
    scene_graph = std::make_unique<geometry::SceneGraph<T>>();
    scene_graph->set_name("scene_graph");
  }
  auto* plant_ptr = builder->AddSystem(std::move(plant));
  auto* scene_graph_ptr = builder->AddSystem(std::move(scene_graph));
  plant_ptr->RegisterAsSourceForSceneGraph(scene_graph_ptr);
  builder->Connect(plant_ptr->get_geometry_poses_output_port(),
                   scene_graph_ptr->get_source_pose_port(
                       plant_ptr->get_source_id().value()));
  builder->Connect(scene_graph_ptr->get_query_output_port(),
                   plant_ptr->get_geometry_query_input_port());
  return {plant_ptr, scene_graph_ptr};
}

template <typename T>
AddMultibodyPlantSceneGraphResult<T> AddMultibodyPlantSceneGraph(
    systems::DiagramBuilder<T>* builder, double time_step,
    std::unique_ptr<geometry::SceneGraph<T>> scene_graph) {
  DRAKE_DEMAND(builder != nullptr);
  auto plant = std::make_unique<MultibodyPlant<T>>(time_step);
  plant->set_name("plant");
  return AddMultibodyPlantSceneGraph(builder, std::move(plant),
                                     std::move(scene_graph));
}

DRAKE_DEFINE_FUNCTION_TEMPLATE_INSTANTIATIONS_ON_DEFAULT_SCALARS((
    /* Use static_cast to disambiguate the two different overloads. */
    static_cast<AddMultibodyPlantSceneGraphResult<T> (*)(
        systems::DiagramBuilder<T>*, double,
        std::unique_ptr<geometry::SceneGraph<T>>)>(
        &AddMultibodyPlantSceneGraph),
    /* Use static_cast to disambiguate the two different overloads. */
    static_cast<AddMultibodyPlantSceneGraphResult<T> (*)(
        systems::DiagramBuilder<T>*, std::unique_ptr<MultibodyPlant<T>>,
        std::unique_ptr<geometry::SceneGraph<T>>)>(
        &AddMultibodyPlantSceneGraph)))

}  // namespace multibody
}  // namespace drake

DRAKE_DEFINE_CLASS_TEMPLATE_INSTANTIATIONS_ON_DEFAULT_SCALARS(
    class drake::multibody::MultibodyPlant)
DRAKE_DEFINE_CLASS_TEMPLATE_INSTANTIATIONS_ON_DEFAULT_SCALARS(
    struct drake::multibody::AddMultibodyPlantSceneGraphResult)<|MERGE_RESOLUTION|>--- conflicted
+++ resolved
@@ -720,9 +720,6 @@
 
 template <typename T>
 DiscreteContactSolver MultibodyPlant<T>::get_discrete_contact_solver() const {
-<<<<<<< HEAD
-  return contact_solver_enum_;
-=======
   // Only the TAMSI approximation uses the TAMSI solver.
   if (discrete_contact_approximation_ == DiscreteContactApproximation::kTamsi)
     return DiscreteContactSolver::kTamsi;
@@ -752,7 +749,6 @@
 DiscreteContactApproximation
 MultibodyPlant<T>::get_discrete_contact_approximation() const {
   return discrete_contact_approximation_;
->>>>>>> 6e9748f9
 }
 
 template <typename T>
@@ -995,11 +991,7 @@
 
 template <typename T>
 geometry::GeometryId MultibodyPlant<T>::RegisterGeometry(
-<<<<<<< HEAD
-    const Body<T>& body, const math::RigidTransform<double>& X_BG,
-=======
     const RigidBody<T>& body, const math::RigidTransform<double>& X_BG,
->>>>>>> 6e9748f9
     const geometry::Shape& shape, const std::string& name) {
   DRAKE_ASSERT(!is_finalized());
   DRAKE_ASSERT(geometry_source_is_registered());
@@ -1027,12 +1019,8 @@
 }
 
 template <typename T>
-<<<<<<< HEAD
-void MultibodyPlant<T>::RegisterRigidBodyWithSceneGraph(const Body<T>& body) {
-=======
 void MultibodyPlant<T>::RegisterRigidBodyWithSceneGraph(
     const RigidBody<T>& body) {
->>>>>>> 6e9748f9
   if (geometry_source_is_registered()) {
     // If not already done, register a frame for this body.
     if (!body_has_registered_frame(body)) {
@@ -1051,11 +1039,7 @@
 
 template <typename T>
 void MultibodyPlant<T>::SetFreeBodyPoseInWorldFrame(
-<<<<<<< HEAD
-    systems::Context<T>* context, const Body<T>& body,
-=======
     systems::Context<T>* context, const RigidBody<T>& body,
->>>>>>> 6e9748f9
     const math::RigidTransform<T>& X_WB) const {
   DRAKE_MBP_THROW_IF_NOT_FINALIZED();
   this->ValidateContext(context);
@@ -1064,13 +1048,8 @@
 
 template <typename T>
 void MultibodyPlant<T>::SetFreeBodyPoseInAnchoredFrame(
-<<<<<<< HEAD
-    systems::Context<T>* context, const Frame<T>& frame_F, const Body<T>& body,
-    const math::RigidTransform<T>& X_FB) const {
-=======
     systems::Context<T>* context, const Frame<T>& frame_F,
     const RigidBody<T>& body, const math::RigidTransform<T>& X_FB) const {
->>>>>>> 6e9748f9
   DRAKE_MBP_THROW_IF_NOT_FINALIZED();
   this->ValidateContext(context);
 
@@ -3308,8 +3287,6 @@
 }
 
 template <typename T>
-<<<<<<< HEAD
-=======
 const systems::OutputPort<T>& MultibodyPlant<T>::get_net_actuation_output_port()
     const {
   DRAKE_MBP_THROW_IF_NOT_FINALIZED();
@@ -3327,7 +3304,6 @@
 }
 
 template <typename T>
->>>>>>> 6e9748f9
 const systems::InputPort<T>& MultibodyPlant<T>::get_desired_state_input_port(
     ModelInstanceIndex model_instance) const {
   DRAKE_MBP_THROW_IF_NOT_FINALIZED();
@@ -3458,11 +3434,7 @@
 template <typename T>
 const SpatialAcceleration<T>&
 MultibodyPlant<T>::EvalBodySpatialAccelerationInWorld(
-<<<<<<< HEAD
-    const Context<T>& context, const Body<T>& body_B) const {
-=======
     const Context<T>& context, const RigidBody<T>& body_B) const {
->>>>>>> 6e9748f9
   DRAKE_MBP_THROW_IF_NOT_FINALIZED();
   this->ValidateContext(context);
   DRAKE_DEMAND(this == &body_B.GetParentPlant());
